--- conflicted
+++ resolved
@@ -482,7 +482,7 @@
 	{
 		"jsonrpc": "2.0",
 		"method": "check_repair",
-		"params": [],
+		"params": [false],
 		"id": 1
 	},
 	{
@@ -497,7 +497,7 @@
 	# );
 	```
 	 */
-	fn check_repair(&self) -> Result<(), ErrorKind>;
+	fn check_repair(&self, delete_unconfirmed: bool) -> Result<(), ErrorKind>;
 
 	/**
 	Networked version of [APIOwner::node_height](struct.APIOwner.html#method.node_height).
@@ -1314,11 +1314,7 @@
 	}
 
 	/// Attempt to check and fix the contents of the wallet
-<<<<<<< HEAD
-	pub fn check_repair(&self) -> Result<(), Error> {
-=======
-	pub fn check_repair(&mut self, delete_unconfirmed: bool) -> Result<(), Error> {
->>>>>>> ddd9bc29
+	pub fn check_repair(&self, delete_unconfirmed: bool) -> Result<(), Error> {
 		let mut w = self.wallet.lock();
 		w.open_with_credentials()?;
 		self.update_outputs(&mut w, true);
@@ -1449,8 +1445,8 @@
 		APIOwner::restore(self).map_err(|e| e.kind())
 	}
 
-	fn check_repair(&self) -> Result<(), ErrorKind> {
-		APIOwner::check_repair(self).map_err(|e| e.kind())
+	fn check_repair(&self, delete_unconfirmed: bool) -> Result<(), ErrorKind> {
+		APIOwner::check_repair(self, delete_unconfirmed).map_err(|e| e.kind())
 	}
 
 	fn node_height(&self) -> Result<(u64, bool), ErrorKind> {
