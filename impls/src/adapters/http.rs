// Copyright 2019 The Grin Developers
//
// Licensed under the Apache License, Version 2.0 (the "License");
// you may not use this file except in compliance with the License.
// You may obtain a copy of the License at
//
//     http://www.apache.org/licenses/LICENSE-2.0
//
// Unless required by applicable law or agreed to in writing, software
// distributed under the License is distributed on an "AS IS" BASIS,
// WITHOUT WARRANTIES OR CONDITIONS OF ANY KIND, either express or implied.
// See the License for the specific language governing permissions and
// limitations under the License.

/// HTTP Wallet 'plugin' implementation
use crate::client_utils::{Client, ClientError};
use crate::libwallet::{Error, ErrorKind, Slate};
use crate::SlateSender;
use serde::Serialize;
use serde_json::{json, Value};
<<<<<<< HEAD
use std::net::SocketAddr;
use std::path::MAIN_SEPARATOR;
use url::Url;
=======
>>>>>>> 8c1d326a

use crate::tor::config as tor_config;
use crate::tor::process as tor_process;

const TOR_CONFIG_PATH: &'static str = "tor/sender";

#[derive(Clone)]
pub struct HttpSlateSender {
<<<<<<< HEAD
	base_url: Url,
	use_socks: bool,
	socks_proxy_addr: Option<SocketAddr>,
	tor_config_dir: String,
=======
	base_url: String,
>>>>>>> 8c1d326a
}

impl HttpSlateSender {
	/// Create, return Err if scheme is not "http"
	pub fn new(base_url: &str) -> Result<HttpSlateSender, SchemeNotHttp> {
		if !base_url.starts_with("http") && !base_url.starts_with("https") {
			Err(SchemeNotHttp)
		} else {
			Ok(HttpSlateSender {
<<<<<<< HEAD
				base_url,
				use_socks: false,
				socks_proxy_addr: None,
				tor_config_dir: String::from(""),
=======
				base_url: base_url.to_owned(),
>>>>>>> 8c1d326a
			})
		}
	}

	/// Switch to using socks proxy
	pub fn with_socks_proxy(
		base_url: Url,
		proxy_addr: &str,
		tor_config_dir: &str,
	) -> Result<HttpSlateSender, SchemeNotHttp> {
		let mut ret = Self::new(base_url)?;
		ret.use_socks = true;
		//TODO: Unwrap
		ret.socks_proxy_addr = Some(SocketAddr::V4(proxy_addr.parse().unwrap()));
		ret.tor_config_dir = tor_config_dir.into();
		Ok(ret)
	}

	/// Check version of the listening wallet
	fn check_other_version(&self, url: &str) -> Result<(), Error> {
		let req = json!({
			"jsonrpc": "2.0",
			"method": "check_version",
			"id": 1,
			"params": []
		});

		let res: String = self.post(url, None, req).map_err(|e| {
			let mut report = format!("Performing version check (is recipient listening?): {}", e);
			let err_string = format!("{}", e);
			if err_string.contains("404") {
				// Report that the other version of the wallet is out of date
				report = format!(
					"Other wallet is incompatible and requires an upgrade. \
					 Please urge the other wallet owner to upgrade and try the transaction again."
				);
			}
			error!("{}", report);
			ErrorKind::ClientCallback(report)
		})?;

		let res: Value = serde_json::from_str(&res).unwrap();
		trace!("Response: {}", res);
		if res["error"] != json!(null) {
			let report = format!(
				"Posting transaction slate: Error: {}, Message: {}",
				res["error"]["code"], res["error"]["message"]
			);
			error!("{}", report);
			return Err(ErrorKind::ClientCallback(report).into());
		}

		let resp_value = res["result"]["Ok"].clone();
		trace!("resp_value: {}", resp_value.clone());
		let foreign_api_version: u16 =
			serde_json::from_value(resp_value["foreign_api_version"].clone()).unwrap();
		let supported_slate_versions: Vec<String> =
			serde_json::from_value(resp_value["supported_slate_versions"].clone()).unwrap();

		// trivial tests for now, but will be expanded later
		if foreign_api_version < 2 {
			let report = format!("Other wallet reports unrecognized API format.");
			error!("{}", report);
			return Err(ErrorKind::ClientCallback(report).into());
		}

		if !supported_slate_versions.contains(&"V2".to_owned()) {
			let report = format!("Unable to negotiate slate format with other wallet.");
			error!("{}", report);
			return Err(ErrorKind::ClientCallback(report).into());
		}

		Ok(())
	}

	fn post<IN>(
		&self,
		url: &Url,
		api_secret: Option<String>,
		input: IN,
	) -> Result<String, ClientError>
	where
		IN: Serialize,
	{
		let mut client = Client::new();
		if self.use_socks {
			client.use_socks = true;
			client.socks_proxy_addr = self.socks_proxy_addr.clone();
		}
		let req = client.create_post_request(url.as_str(), api_secret, &input)?;
		let res = client.send_request(req)?;
		Ok(res)
	}
}

impl SlateSender for HttpSlateSender {
	fn send_tx(&self, slate: &Slate) -> Result<Slate, Error> {
		let trailing = match self.base_url.ends_with('/') {
			true => "",
			false => "/",
		};
		let url_str = format!("{}{}v2/foreign", self.base_url, trailing);

<<<<<<< HEAD
		// set up tor send process if needed
		let mut tor = tor_process::TorProcess::new();
		if self.use_socks {
			let tor_dir = format!(
				"{}{}{}",
				&self.tor_config_dir, MAIN_SEPARATOR, TOR_CONFIG_PATH
			);
			warn!(
				"Starting TOR Process for send at {:?}",
				self.socks_proxy_addr
			);
			tor_config::output_tor_sender_config(
				&tor_dir,
				&self.socks_proxy_addr.unwrap().to_string(),
			)
			.map_err(|e| ErrorKind::TorConfig(format!("{:?}", e).into()))?;
			// Start TOR process
			tor.torrc_path(&format!("{}/torrc", &tor_dir))
				.working_dir(&tor_dir)
				.timeout(20)
				.completion_percent(100)
				.launch()
				.map_err(|e| ErrorKind::TorProcess(format!("{:?}", e).into()))?;
		}

		self.check_other_version(&url)?;
=======
		debug!("Posting transaction slate to {}", url_str);

		self.check_other_version(&url_str)?;
>>>>>>> 8c1d326a

		// Note: not using easy-jsonrpc as don't want the dependencies in this crate
		let req = json!({
			"jsonrpc": "2.0",
			"method": "receive_tx",
			"id": 1,
			"params": [
						slate,
						null,
						null
					]
		});
		trace!("Sending receive_tx request: {}", req);

<<<<<<< HEAD
		let res: String = self.post(&url, None, req).map_err(|e| {
=======
		let res: String = post(&url_str, None, &req).map_err(|e| {
>>>>>>> 8c1d326a
			let report = format!("Posting transaction slate (is recipient listening?): {}", e);
			error!("{}", report);
			ErrorKind::ClientCallback(report)
		})?;

		let res: Value = serde_json::from_str(&res).unwrap();
		trace!("Response: {}", res);
		if res["error"] != json!(null) {
			let report = format!(
				"Posting transaction slate: Error: {}, Message: {}",
				res["error"]["code"], res["error"]["message"]
			);
			error!("{}", report);
			return Err(ErrorKind::ClientCallback(report).into());
		}

		let slate_value = res["result"]["Ok"].clone();
		trace!("slate_value: {}", slate_value);
		let slate = Slate::deserialize_upgrade(&serde_json::to_string(&slate_value).unwrap())
			.map_err(|_| ErrorKind::SlateDeser)?;

		Ok(slate)
	}
}

#[derive(Copy, Clone, Eq, PartialEq, Ord, PartialOrd, Hash, Debug)]
pub struct SchemeNotHttp;

impl Into<Error> for SchemeNotHttp {
	fn into(self) -> Error {
		let err_str = format!("url scheme must be http",);
		ErrorKind::GenericError(err_str).into()
	}
<<<<<<< HEAD
=======
}

pub fn post<IN>(url: &str, api_secret: Option<String>, input: &IN) -> Result<String, api::Error>
where
	IN: Serialize,
{
	// TODO: change create_post_request to accept a url instead of a &str
	let req = api::client::create_post_request(url, api_secret, input)?;
	let res = api::client::send_request(req)?;
	Ok(res)
>>>>>>> 8c1d326a
}<|MERGE_RESOLUTION|>--- conflicted
+++ resolved
@@ -18,12 +18,8 @@
 use crate::SlateSender;
 use serde::Serialize;
 use serde_json::{json, Value};
-<<<<<<< HEAD
 use std::net::SocketAddr;
 use std::path::MAIN_SEPARATOR;
-use url::Url;
-=======
->>>>>>> 8c1d326a
 
 use crate::tor::config as tor_config;
 use crate::tor::process as tor_process;
@@ -32,14 +28,10 @@
 
 #[derive(Clone)]
 pub struct HttpSlateSender {
-<<<<<<< HEAD
-	base_url: Url,
+	base_url: String,
 	use_socks: bool,
 	socks_proxy_addr: Option<SocketAddr>,
 	tor_config_dir: String,
-=======
-	base_url: String,
->>>>>>> 8c1d326a
 }
 
 impl HttpSlateSender {
@@ -49,21 +41,17 @@
 			Err(SchemeNotHttp)
 		} else {
 			Ok(HttpSlateSender {
-<<<<<<< HEAD
-				base_url,
+				base_url: base_url.to_owned(),
 				use_socks: false,
 				socks_proxy_addr: None,
 				tor_config_dir: String::from(""),
-=======
-				base_url: base_url.to_owned(),
->>>>>>> 8c1d326a
 			})
 		}
 	}
 
 	/// Switch to using socks proxy
 	pub fn with_socks_proxy(
-		base_url: Url,
+		base_url: &str,
 		proxy_addr: &str,
 		tor_config_dir: &str,
 	) -> Result<HttpSlateSender, SchemeNotHttp> {
@@ -134,7 +122,7 @@
 
 	fn post<IN>(
 		&self,
-		url: &Url,
+		url: &str,
 		api_secret: Option<String>,
 		input: IN,
 	) -> Result<String, ClientError>
@@ -146,7 +134,7 @@
 			client.use_socks = true;
 			client.socks_proxy_addr = self.socks_proxy_addr.clone();
 		}
-		let req = client.create_post_request(url.as_str(), api_secret, &input)?;
+		let req = client.create_post_request(url, api_secret, &input)?;
 		let res = client.send_request(req)?;
 		Ok(res)
 	}
@@ -160,7 +148,6 @@
 		};
 		let url_str = format!("{}{}v2/foreign", self.base_url, trailing);
 
-<<<<<<< HEAD
 		// set up tor send process if needed
 		let mut tor = tor_process::TorProcess::new();
 		if self.use_socks {
@@ -186,12 +173,7 @@
 				.map_err(|e| ErrorKind::TorProcess(format!("{:?}", e).into()))?;
 		}
 
-		self.check_other_version(&url)?;
-=======
-		debug!("Posting transaction slate to {}", url_str);
-
 		self.check_other_version(&url_str)?;
->>>>>>> 8c1d326a
 
 		// Note: not using easy-jsonrpc as don't want the dependencies in this crate
 		let req = json!({
@@ -206,11 +188,7 @@
 		});
 		trace!("Sending receive_tx request: {}", req);
 
-<<<<<<< HEAD
-		let res: String = self.post(&url, None, req).map_err(|e| {
-=======
-		let res: String = post(&url_str, None, &req).map_err(|e| {
->>>>>>> 8c1d326a
+		let res: String = self.post(&url_str, None, req).map_err(|e| {
 			let report = format!("Posting transaction slate (is recipient listening?): {}", e);
 			error!("{}", report);
 			ErrorKind::ClientCallback(report)
@@ -244,17 +222,4 @@
 		let err_str = format!("url scheme must be http",);
 		ErrorKind::GenericError(err_str).into()
 	}
-<<<<<<< HEAD
-=======
-}
-
-pub fn post<IN>(url: &str, api_secret: Option<String>, input: &IN) -> Result<String, api::Error>
-where
-	IN: Serialize,
-{
-	// TODO: change create_post_request to accept a url instead of a &str
-	let req = api::client::create_post_request(url, api_secret, input)?;
-	let res = api::client::send_request(req)?;
-	Ok(res)
->>>>>>> 8c1d326a
 }