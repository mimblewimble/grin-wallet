// Copyright 2019 The Grin Developers
//
// Licensed under the Apache License, Version 2.0 (the "License");
// you may not use this file except in compliance with the License.
// You may obtain a copy of the License at
//
//     http://www.apache.org/licenses/LICENSE-2.0
//
// Unless required by applicable law or agreed to in writing, software
// distributed under the License is distributed on an "AS IS" BASIS,
// WITHOUT WARRANTIES OR CONDITIONS OF ANY KIND, either express or implied.
// See the License for the specific language governing permissions and
// limitations under the License.

//! Client functions, implementations of the NodeClient trait

use crate::api::{self, LocatedTxKernel, OutputListing, OutputPrintable};
use crate::core::core::{Transaction, TxKernel};
use crate::libwallet::{NodeClient, NodeVersionInfo};
<<<<<<< HEAD
use futures::{stream, Stream};
=======
use futures::{stream, Future, Stream};
>>>>>>> 4774704a
use std::collections::HashMap;
use std::env;
use tokio::runtime::Builder;

use crate::client_utils::Client;
use crate::libwallet;
use crate::util::secp::pedersen;
use crate::util::{self, to_hex};

use super::resp_types::*;
use crate::client_utils::json_rpc::*;

const ENDPOINT: &str = "/v2/foreign";

#[derive(Clone)]
pub struct HTTPNodeClient {
	node_url: String,
	node_api_secret: Option<String>,
	node_version_info: Option<NodeVersionInfo>,
}

impl HTTPNodeClient {
	/// Create a new client that will communicate with the given grin node
	pub fn new(node_url: &str, node_api_secret: Option<String>) -> HTTPNodeClient {
		HTTPNodeClient {
			node_url: node_url.to_owned(),
			node_api_secret: node_api_secret,
			node_version_info: None,
		}
	}

	/// Allow returning the chain height without needing a wallet instantiated
	pub fn chain_height(&self) -> Result<(u64, String), libwallet::Error> {
		self.get_chain_tip()
	}

	fn send_json_request<D: serde::de::DeserializeOwned>(
		&self,
		method: &str,
		params: &serde_json::Value,
	) -> Result<D, libwallet::Error> {
		let url = format!("{}{}", self.node_url(), ENDPOINT);
		let client = Client::new();
		let req = build_request(method, params);
		let res = client.post::<Request, Response>(url.as_str(), self.node_api_secret(), &req);

		match res {
			Err(e) => {
				let report = format!("Error calling {}: {}", method, e);
				error!("{}", report);
				Err(libwallet::ErrorKind::ClientCallback(report).into())
			}
			Ok(inner) => match inner.clone().into_result() {
				Ok(r) => Ok(r),
				Err(e) => {
					error!("{:?}", inner);
					let report = format!("Unable to parse response for {}: {}", method, e);
					error!("{}", report);
					Err(libwallet::ErrorKind::ClientCallback(report).into())
				}
			},
		}
	}
}

impl NodeClient for HTTPNodeClient {
	fn node_url(&self) -> &str {
		&self.node_url
	}
	fn node_api_secret(&self) -> Option<String> {
		self.node_api_secret.clone()
	}

	fn set_node_url(&mut self, node_url: &str) {
		self.node_url = node_url.to_owned();
	}

	fn set_node_api_secret(&mut self, node_api_secret: Option<String>) {
		self.node_api_secret = node_api_secret;
	}

	fn get_version_info(&mut self) -> Option<NodeVersionInfo> {
		if let Some(v) = self.node_version_info.as_ref() {
			return Some(v.clone());
		}
		let retval = match self
			.send_json_request::<GetVersionResp>("get_version", &serde_json::Value::Null)
		{
			Ok(n) => NodeVersionInfo {
				node_version: n.node_version,
				block_header_version: n.block_header_version,
				verified: Some(true),
			},
			Err(e) => {
				// If node isn't available, allow offline functions
				// unfortunately have to parse string due to error structure
				let err_string = format!("{}", e);
				if err_string.contains("404") {
					return Some(NodeVersionInfo {
						node_version: "1.0.0".into(),
						block_header_version: 1,
						verified: Some(false),
					});
				} else {
					error!("Unable to contact Node to get version info: {}", e);
					return None;
				}
			}
		};
		self.node_version_info = Some(retval.clone());
		Some(retval)
	}

	/// Posts a transaction to a grin node
	fn post_tx(&self, tx: &Transaction, fluff: bool) -> Result<(), libwallet::Error> {
		let params = json!([tx, fluff]);
		self.send_json_request::<serde_json::Value>("push_transaction", &params)?;
		Ok(())
	}

	/// Return the chain tip from a given node
	fn get_chain_tip(&self) -> Result<(u64, String), libwallet::Error> {
		let result = self.send_json_request::<GetTipResp>("get_tip", &serde_json::Value::Null)?;
		Ok((result.height, result.last_block_pushed))
	}

	/// Get kernel implementation
	fn get_kernel(
		&mut self,
		excess: &pedersen::Commitment,
		min_height: Option<u64>,
		max_height: Option<u64>,
	) -> Result<Option<(TxKernel, u64, u64)>, libwallet::Error> {
		let method = "get_kernel";
		let params = json!([to_hex(excess.0.to_vec()), min_height, max_height]);
		// have to handle this manually since the error needs to be parsed
		let url = format!("{}{}", self.node_url(), ENDPOINT);
		let client = Client::new();
		let req = build_request(method, &params);
		let res = client.post::<Request, Response>(url.as_str(), self.node_api_secret(), &req);

		match res {
			Err(e) => {
				let report = format!("Error calling {}: {}", method, e);
				error!("{}", report);
				Err(libwallet::ErrorKind::ClientCallback(report).into())
			}
			Ok(inner) => match inner.clone().into_result::<LocatedTxKernel>() {
				Ok(r) => Ok(Some((r.tx_kernel, r.height, r.mmr_index))),
				Err(e) => {
					let contents = format!("{:?}", inner);
					if contents.contains("NotFound") {
						Ok(None)
					} else {
						let report = format!("Unable to parse response for {}: {}", method, e);
						error!("{}", report);
						Err(libwallet::ErrorKind::ClientCallback(report).into())
					}
				}
			},
		}
	}

	/// Retrieve outputs from node
	fn get_outputs_from_node(
		&self,
		wallet_outputs: Vec<pedersen::Commitment>,
	) -> Result<HashMap<pedersen::Commitment, (String, u64, u64)>, libwallet::Error> {
		// build a map of api outputs by commit so we can look them up efficiently
		let mut api_outputs: HashMap<pedersen::Commitment, (String, u64, u64)> = HashMap::new();

		if wallet_outputs.is_empty() {
			return Ok(api_outputs);
		}

		// build vec of commits for inclusion in query
		let query_params: Vec<String> = wallet_outputs
			.iter()
			.map(|commit| format!("{}", util::to_hex(commit.as_ref().to_vec())))
			.collect();

		let mut tasks = Vec::new();
		// going to leave this here even though we're moving
		// to the json RPC api to keep the functionality of
		// parallelizing larger requests. Will raise default
		// from 200 to 500, however
		let chunk_default = 500;
		let chunk_size = match env::var("GRIN_OUTPUT_QUERY_SIZE") {
			Ok(s) => match s.parse::<usize>() {
				Ok(c) => c,
				Err(e) => {
					error!(
						"Unable to parse GRIN_OUTPUT_QUERY_SIZE, defaulting to {}",
						chunk_default
					);
					error!("Reason: {}", e);
					chunk_default
				}
			},
			Err(_) => chunk_default,
		};

		trace!("Output query chunk size is: {}", chunk_size);

		let url = format!("{}{}", self.node_url(), ENDPOINT);
		let client = Client::new();
		/*let res = client.post::<Request, Response>(url.as_str(), self.node_api_secret(), &req);*/

		for query_chunk in query_params.chunks(chunk_size) {
			let params = json!([query_chunk, null, null, false, false]);
			let req = build_request("get_outputs", &params);
			tasks.push(client.post_async::<Request, Response>(
				url.as_str(),
				&req,
				self.node_api_secret(),
			));
		}

		let task = stream::futures_unordered(tasks).collect();
<<<<<<< HEAD
		let mut rt = Runtime::new().unwrap();
		let results: Vec<OutputPrintable> = match rt.block_on(task) {
=======
		let mut rt = Builder::new().core_threads(1).build().unwrap();
		let res = rt.block_on(task);
		let _ = rt.shutdown_now().wait();
		let results: Vec<OutputPrintable> = match res {
>>>>>>> 4774704a
			Ok(resps) => {
				let mut results = vec![];
				for r in resps {
					match r.into_result::<Vec<OutputPrintable>>() {
						Ok(mut r) => results.append(&mut r),
						Err(e) => {
							let report = format!("Unable to parse response for get_outputs: {}", e);
							error!("{}", report);
							return Err(libwallet::ErrorKind::ClientCallback(report).into());
						}
					};
				}
				results
			}
			Err(e) => {
				let report = format!("Getting outputs by id: {}", e);
				error!("Outputs by id failed: {}", e);
				return Err(libwallet::ErrorKind::ClientCallback(report).into());
			}
		};

		for out in results.iter() {
			let height = match out.block_height {
				Some(h) => h,
				None => {
					let msg = format!("Missing block height for output {:?}", out.commit);
					return Err(libwallet::ErrorKind::ClientCallback(msg).into());
				}
			};
			api_outputs.insert(
				out.commit,
				(util::to_hex(out.commit.0.to_vec()), height, out.mmr_index),
			);
		}
		Ok(api_outputs)
	}

	fn get_outputs_by_pmmr_index(
		&self,
		start_index: u64,
		end_index: Option<u64>,
		max_outputs: u64,
	) -> Result<
		(
			u64,
			u64,
			Vec<(pedersen::Commitment, pedersen::RangeProof, bool, u64, u64)>,
		),
		libwallet::Error,
	> {
		let mut api_outputs: Vec<(pedersen::Commitment, pedersen::RangeProof, bool, u64, u64)> =
			Vec::new();

		let params = json!([start_index, end_index, max_outputs, Some(true)]);
		let res = self.send_json_request::<OutputListing>("get_unspent_outputs", &params)?;
		for out in res.outputs {
			let is_coinbase = match out.output_type {
				api::OutputType::Coinbase => true,
				api::OutputType::Transaction => false,
			};
			let range_proof = match out.range_proof() {
				Ok(r) => r,
				Err(e) => {
					let msg = format!(
						"Unexpected error in returned output (missing range proof): {:?}. {:?}, {}",
						out.commit, out, e
					);
					error!("{}", msg);
					return Err(libwallet::ErrorKind::ClientCallback(msg).into());
				}
			};
			let block_height = match out.block_height {
				Some(h) => h,
				None => {
					let msg = format!(
						"Unexpected error in returned output (missing block height): {:?}. {:?}",
						out.commit, out
					);
					error!("{}", msg);
					return Err(libwallet::ErrorKind::ClientCallback(msg).into());
				}
			};
			api_outputs.push((
				out.commit,
				range_proof,
				is_coinbase,
				block_height,
				out.mmr_index,
			));
		}
		Ok((res.highest_index, res.last_retrieved_index, api_outputs))
	}

	fn height_range_to_pmmr_indices(
		&self,
		start_height: u64,
		end_height: Option<u64>,
	) -> Result<(u64, u64), libwallet::Error> {
		let params = json!([start_height, end_height]);
		let res = self.send_json_request::<OutputListing>("get_pmmr_indices", &params)?;

		Ok((res.last_retrieved_index, res.highest_index))
	}
}<|MERGE_RESOLUTION|>--- conflicted
+++ resolved
@@ -17,11 +17,7 @@
 use crate::api::{self, LocatedTxKernel, OutputListing, OutputPrintable};
 use crate::core::core::{Transaction, TxKernel};
 use crate::libwallet::{NodeClient, NodeVersionInfo};
-<<<<<<< HEAD
-use futures::{stream, Stream};
-=======
 use futures::{stream, Future, Stream};
->>>>>>> 4774704a
 use std::collections::HashMap;
 use std::env;
 use tokio::runtime::Builder;
@@ -241,15 +237,10 @@
 		}
 
 		let task = stream::futures_unordered(tasks).collect();
-<<<<<<< HEAD
-		let mut rt = Runtime::new().unwrap();
-		let results: Vec<OutputPrintable> = match rt.block_on(task) {
-=======
 		let mut rt = Builder::new().core_threads(1).build().unwrap();
 		let res = rt.block_on(task);
 		let _ = rt.shutdown_now().wait();
 		let results: Vec<OutputPrintable> = match res {
->>>>>>> 4774704a
 			Ok(resps) => {
 				let mut results = vec![];
 				for r in resps {
