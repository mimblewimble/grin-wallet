--- conflicted
+++ resolved
@@ -25,14 +25,8 @@
 tokio-retry = "0.1"
 uuid = { version = "0.7", features = ["serde", "v4"] }
 chrono = { version = "0.4.4", features = ["serde"] }
+url = "1.7.2"
 
 grin_wallet_util = { path = "../util", version = "2.1.0-beta.1" }
 grin_wallet_config = { path = "../config", version = "2.1.0-beta.1" }
-
-<<<<<<< HEAD
-grin_wallet_libwallet = { path = "../libwallet", version = "2.1.0-beta.1" }
-=======
-grin_wallet_libwallet = { path = "../libwallet", version = "2.1.0-beta.1" }
-grin_wallet_config = { path = "../config", version = "2.1.0-beta.1" }
-url = "1.7.2"
->>>>>>> 1e8359b5
+grin_wallet_libwallet = { path = "../libwallet", version = "2.1.0-beta.1" }