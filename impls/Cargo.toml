--- conflicted
+++ resolved
@@ -28,11 +28,6 @@
 
 grin_wallet_util = { path = "../util", version = "2.1.0-beta.1" }
 
-<<<<<<< HEAD
-grin_wallet_libwallet = { path = "../libwallet", version = "2.0.1-beta.1" }
-grin_wallet_config = { path = "../config", version = "2.0.1-beta.1" }
-url = "1.7.2"
-=======
 grin_wallet_libwallet = { path = "../libwallet", version = "2.1.0-beta.1" }
 grin_wallet_config = { path = "../config", version = "2.1.0-beta.1" }
->>>>>>> b8f16ab5
+url = "1.7.2"