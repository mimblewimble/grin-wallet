// Copyright 2018 The Grin Developers
//
// Licensed under the Apache License, Version 2.0 (the "License");
// you may not use this file except in compliance with the License.
// You may obtain a copy of the License at
//
//     http://www.apache.org/licenses/LICENSE-2.0
//
// Unless required by applicable law or agreed to in writing, software
// distributed under the License is distributed on an "AS IS" BASIS,
// WITHOUT WARRANTIES OR CONDITIONS OF ANY KIND, either express or implied.
// See the License for the specific language governing permissions and
// limitations under the License.

//! Controller for wallet.. instantiates and handles listeners (or single-run
//! invocations) as needed.
//! Still experimental
use crate::adapters::{FileWalletCommAdapter, HTTPWalletCommAdapter, KeybaseWalletCommAdapter};
use crate::api::{ApiServer, BasicAuthMiddleware, Handler, ResponseFuture, Router, TLSConfig};
use crate::apiwallet::api::{APIForeign, APIOwner};
use crate::core::core;
use crate::core::core::Transaction;
use crate::keychain::Keychain;
<<<<<<< HEAD
use crate::apiwallet::api::{APIForeign, APIOwner};
use crate::libwallet::slate::Slate;
=======
use crate::libwallet::slate::{Slate, VersionedSlate};
>>>>>>> 3c82b11c
use crate::libwallet::types::{
	CbData, NodeClient, OutputData, SendTXArgs, TxLogEntry, WalletBackend, WalletInfo,
};
use crate::libwallet::{Error, ErrorKind};
use crate::util::secp::pedersen;
use crate::util::to_base64;
use crate::util::Mutex;
use failure::ResultExt;
use futures::future::{err, ok};
use futures::{Future, Stream};
use hyper::{Body, Request, Response, StatusCode};
use serde::{Deserialize, Serialize};
use serde_json;
use std::collections::HashMap;
use std::marker::PhantomData;
use std::net::SocketAddr;
use std::sync::Arc;
use url::form_urlencoded;
use uuid::Uuid;

/// Instantiate wallet Owner API for a single-use (command line) call
/// Return a function containing a loaded API context to call
pub fn owner_single_use<F, T: ?Sized, C, K>(wallet: Arc<Mutex<T>>, f: F) -> Result<(), Error>
where
	T: WalletBackend<C, K>,
	F: FnOnce(&mut APIOwner<T, C, K>) -> Result<(), Error>,
	C: NodeClient,
	K: Keychain,
{
	f(&mut APIOwner::new(wallet.clone()))?;
	Ok(())
}

/// Instantiate wallet Foreign API for a single-use (command line) call
/// Return a function containing a loaded API context to call
pub fn foreign_single_use<F, T: ?Sized, C, K>(wallet: Arc<Mutex<T>>, f: F) -> Result<(), Error>
where
	T: WalletBackend<C, K>,
	F: FnOnce(&mut APIForeign<T, C, K>) -> Result<(), Error>,
	C: NodeClient,
	K: Keychain,
{
	f(&mut APIForeign::new(wallet.clone()))?;
	Ok(())
}

/// Listener version, providing same API but listening for requests on a
/// port and wrapping the calls
pub fn owner_listener<T: ?Sized, C, K>(
	wallet: Arc<Mutex<T>>,
	addr: &str,
	api_secret: Option<String>,
	tls_config: Option<TLSConfig>,
	owner_api_include_foreign: Option<bool>,
) -> Result<(), Error>
where
	T: WalletBackend<C, K> + Send + Sync + 'static,
	OwnerAPIHandler<T, C, K>: Handler,
	C: NodeClient + 'static,
	K: Keychain + 'static,
{
	let api_handler = OwnerAPIHandler::new(wallet.clone());

	let mut router = Router::new();
	if api_secret.is_some() {
		let api_basic_auth =
			"Basic ".to_string() + &to_base64(&("grin:".to_string() + &api_secret.unwrap()));
		let basic_realm = "Basic realm=GrinOwnerAPI".to_string();
		let basic_auth_middleware = Arc::new(BasicAuthMiddleware::new(api_basic_auth, basic_realm));
		router.add_middleware(basic_auth_middleware);
	}
	router
		.add_route("/v1/wallet/owner/**", Arc::new(api_handler))
		.map_err(|_| ErrorKind::GenericError("Router failed to add route".to_string()))?;

	// If so configured, add the foreign API to the same port
	if owner_api_include_foreign.unwrap_or(false) {
		info!("Starting HTTP Foreign API on Owner server at {}.", addr);
		let foreign_api_handler = ForeignAPIHandler::new(wallet.clone());
		router
			.add_route("/v1/wallet/foreign/**", Arc::new(foreign_api_handler))
			.map_err(|_| ErrorKind::GenericError("Router failed to add route".to_string()))?;
	}

	let mut apis = ApiServer::new();
	info!("Starting HTTP Owner API server at {}.", addr);
	let socket_addr: SocketAddr = addr.parse().expect("unable to parse socket address");
	let api_thread =
		apis.start(socket_addr, router, tls_config)
			.context(ErrorKind::GenericError(
				"API thread failed to start".to_string(),
			))?;
	api_thread
		.join()
		.map_err(|e| ErrorKind::GenericError(format!("API thread panicked :{:?}", e)).into())
}

/// Listener version, providing same API but listening for requests on a
/// port and wrapping the calls
pub fn foreign_listener<T: ?Sized, C, K>(
	wallet: Arc<Mutex<T>>,
	addr: &str,
	tls_config: Option<TLSConfig>,
) -> Result<(), Error>
where
	T: WalletBackend<C, K> + Send + Sync + 'static,
	C: NodeClient + 'static,
	K: Keychain + 'static,
{
	let api_handler = ForeignAPIHandler::new(wallet);

	let mut router = Router::new();
	router
		.add_route("/v1/wallet/foreign/**", Arc::new(api_handler))
		.map_err(|_| ErrorKind::GenericError("Router failed to add route".to_string()))?;

	let mut apis = ApiServer::new();
	warn!("Starting HTTP Foreign listener API server at {}.", addr);
	let socket_addr: SocketAddr = addr.parse().expect("unable to parse socket address");
	let api_thread =
		apis.start(socket_addr, router, tls_config)
			.context(ErrorKind::GenericError(
				"API thread failed to start".to_string(),
			))?;
	warn!("HTTP Foreign listener started.");

	api_thread
		.join()
		.map_err(|e| ErrorKind::GenericError(format!("API thread panicked :{:?}", e)).into())
}

type WalletResponseFuture = Box<dyn Future<Item = Response<Body>, Error = Error> + Send>;

/// API Handler/Wrapper for owner functions
pub struct OwnerAPIHandler<T: ?Sized, C, K>
where
	T: WalletBackend<C, K> + Send + Sync + 'static,
	C: NodeClient + 'static,
	K: Keychain + 'static,
{
	/// Wallet instance
	pub wallet: Arc<Mutex<T>>,
	phantom: PhantomData<K>,
	phantom_c: PhantomData<C>,
}

impl<T: ?Sized, C, K> OwnerAPIHandler<T, C, K>
where
	T: WalletBackend<C, K> + Send + Sync + 'static,
	C: NodeClient + 'static,
	K: Keychain + 'static,
{
	/// Create a new owner API handler for GET methods
	pub fn new(wallet: Arc<Mutex<T>>) -> OwnerAPIHandler<T, C, K> {
		OwnerAPIHandler {
			wallet,
			phantom: PhantomData,
			phantom_c: PhantomData,
		}
	}

	pub fn retrieve_outputs(
		&self,
		req: &Request<Body>,
		api: APIOwner<T, C, K>,
	) -> Result<(bool, Vec<(OutputData, pedersen::Commitment)>), Error> {
		let mut update_from_node = false;
		let mut id = None;
		let mut show_spent = false;
		let params = parse_params(req);

		if let Some(_) = params.get("refresh") {
			update_from_node = true;
		}
		if let Some(_) = params.get("show_spent") {
			show_spent = true;
		}
		if let Some(ids) = params.get("tx_id") {
			if let Some(x) = ids.first() {
				id = Some(x.parse().unwrap());
			}
		}
		api.retrieve_outputs(show_spent, update_from_node, id)
	}

	pub fn retrieve_txs(
		&self,
		req: &Request<Body>,
		api: APIOwner<T, C, K>,
	) -> Result<(bool, Vec<TxLogEntry>), Error> {
		let mut tx_id = None;
		let mut tx_slate_id = None;
		let mut update_from_node = false;

		let params = parse_params(req);

		if let Some(_) = params.get("refresh") {
			update_from_node = true;
		}
		if let Some(ids) = params.get("id") {
			if let Some(x) = ids.first() {
				tx_id = Some(x.parse().unwrap());
			}
		}
		if let Some(tx_slate_ids) = params.get("tx_id") {
			if let Some(x) = tx_slate_ids.first() {
				tx_slate_id = Some(x.parse().unwrap());
			}
		}
		api.retrieve_txs(update_from_node, tx_id, tx_slate_id)
	}

	pub fn retrieve_stored_tx(
		&self,
		req: &Request<Body>,
		api: APIOwner<T, C, K>,
	) -> Result<(bool, Option<Transaction>), Error> {
		let params = parse_params(req);
		if let Some(id_string) = params.get("id") {
			match id_string[0].parse() {
				Ok(id) => match api.retrieve_txs(true, Some(id), None) {
					Ok((_, txs)) => {
						let stored_tx = api.get_stored_tx(&txs[0])?;
						Ok((txs[0].confirmed, stored_tx))
					}
					Err(e) => {
						error!("retrieve_stored_tx: failed with error: {}", e);
						Err(e)
					}
				},
				Err(e) => {
					error!("retrieve_stored_tx: could not parse id: {}", e);
					Err(ErrorKind::TransactionDumpError(
						"retrieve_stored_tx: cannot dump transaction. Could not parse id in request.",
					).into())
				}
			}
		} else {
			Err(ErrorKind::TransactionDumpError(
				"retrieve_stored_tx: Cannot retrieve transaction. Missing id param in request.",
			)
			.into())
		}
	}

	pub fn retrieve_summary_info(
		&self,
		req: &Request<Body>,
		api: APIOwner<T, C, K>,
	) -> Result<(bool, WalletInfo), Error> {
		let mut minimum_confirmations = 1; // TODO - default needed here
		let params = parse_params(req);
		let update_from_node = params.get("refresh").is_some();

		if let Some(confs) = params.get("minimum_confirmations") {
			if let Some(x) = confs.first() {
				minimum_confirmations = x.parse().unwrap();
			}
		}

		api.retrieve_summary_info(update_from_node, minimum_confirmations)
	}

	pub fn node_height(
		&self,
		_req: &Request<Body>,
		api: APIOwner<T, C, K>,
	) -> Result<(u64, bool), Error> {
		api.node_height()
	}

	fn handle_get_request(&self, req: &Request<Body>) -> Result<Response<Body>, Error> {
		let api = APIOwner::new(self.wallet.clone());

		Ok(
			match req
				.uri()
				.path()
				.trim_right_matches("/")
				.rsplit("/")
				.next()
				.unwrap()
			{
				"retrieve_outputs" => json_response(&self.retrieve_outputs(req, api)?),
				"retrieve_summary_info" => json_response(&self.retrieve_summary_info(req, api)?),
				"node_height" => json_response(&self.node_height(req, api)?),
				"retrieve_txs" => json_response(&self.retrieve_txs(req, api)?),
				"retrieve_stored_tx" => json_response(&self.retrieve_stored_tx(req, api)?),
				_ => response(StatusCode::BAD_REQUEST, ""),
			},
		)
	}

	pub fn issue_send_tx(
		&self,
		req: Request<Body>,
		api: APIOwner<T, C, K>,
	) -> Box<dyn Future<Item = Slate, Error = Error> + Send> {
		Box::new(parse_body(req).and_then(move |args: SendTXArgs| {
			let result = api.initiate_tx(
				None,
				args.amount,
				args.minimum_confirmations,
				args.max_outputs,
				args.num_change_outputs,
				args.selection_strategy_is_use_all,
				args.message,
				args.target_slate_version,
			);
			let (mut slate, lock_fn) = match result {
				Ok(s) => {
					info!(
						"Tx created: {} grin to {} (strategy '{}')",
						core::amount_to_hr_string(args.amount, false),
						&args.dest,
						args.selection_strategy_is_use_all,
					);
					s
				}
				Err(e) => {
					error!("Tx not created: {}", e);
					match e.kind() {
						// user errors, don't backtrace
						ErrorKind::NotEnoughFunds { .. } => {}
						ErrorKind::Fee { .. } => {}
						_ => {
							// otherwise give full dump
							error!("Backtrace: {}", e.backtrace().unwrap());
						}
					};
					return Err(e);
				}
			};
			match args.method.as_ref() {
				"http" => slate = HTTPWalletCommAdapter::new().send_tx_sync(&args.dest, &slate)?,
				"file" => {
					FileWalletCommAdapter::new().send_tx_async(&args.dest, &slate)?;
				}
				"keybase" => {
					//TODO: in case of keybase, the response might take 60s and leave the service hanging
					slate = KeybaseWalletCommAdapter::new().send_tx_sync(&args.dest, &slate)?;
				}
				_ => {
					error!("unsupported payment method: {}", args.method);
					return Err(ErrorKind::ClientCallback(
						"unsupported payment method".to_owned(),
					))?;
				}
			}
			api.tx_lock_outputs(&slate, lock_fn)?;
			if args.method != "file" {
				api.finalize_tx(&mut slate)?;
			}
			Ok(slate)
		}))
	}

	pub fn finalize_tx(
		&self,
		req: Request<Body>,
		api: APIOwner<T, C, K>,
	) -> Box<dyn Future<Item = Slate, Error = Error> + Send> {
		Box::new(
			parse_body(req).and_then(move |mut slate| match api.finalize_tx(&mut slate) {
				Ok(_) => ok(slate.clone()),
				Err(e) => {
					error!("finalize_tx: failed with error: {}", e);
					err(e)
				}
			}),
		)
	}

	pub fn cancel_tx(
		&self,
		req: Request<Body>,
		api: APIOwner<T, C, K>,
	) -> Box<dyn Future<Item = (), Error = Error> + Send> {
		let params = parse_params(&req);
		if let Some(id_string) = params.get("id") {
			Box::new(match id_string[0].parse() {
				Ok(id) => match api.cancel_tx(Some(id), None) {
					Ok(_) => ok(()),
					Err(e) => {
						error!("cancel_tx: failed with error: {}", e);
						err(e)
					}
				},
				Err(e) => {
					error!("cancel_tx: could not parse id: {}", e);
					err(ErrorKind::TransactionCancellationError(
						"cancel_tx: cannot cancel transaction. Could not parse id in request.",
					)
					.into())
				}
			})
		} else if let Some(tx_id_string) = params.get("tx_id") {
			Box::new(match tx_id_string[0].parse() {
				Ok(tx_id) => match api.cancel_tx(None, Some(tx_id)) {
					Ok(_) => ok(()),
					Err(e) => {
						error!("cancel_tx: failed with error: {}", e);
						err(e)
					}
				},
				Err(e) => {
					error!("cancel_tx: could not parse tx_id: {}", e);
					err(ErrorKind::TransactionCancellationError(
						"cancel_tx: cannot cancel transaction. Could not parse tx_id in request.",
					)
					.into())
				}
			})
		} else {
			Box::new(err(ErrorKind::TransactionCancellationError(
				"cancel_tx: Cannot cancel transaction. Missing id or tx_id param in request.",
			)
			.into()))
		}
	}

	pub fn post_tx(
		&self,
		req: Request<Body>,
		api: APIOwner<T, C, K>,
	) -> Box<dyn Future<Item = (), Error = Error> + Send> {
		let params = match req.uri().query() {
			Some(query_string) => form_urlencoded::parse(query_string.as_bytes())
				.into_owned()
				.fold(HashMap::new(), |mut hm, (k, v)| {
					hm.entry(k).or_insert(vec![]).push(v);
					hm
				}),
			None => HashMap::new(),
		};
		let fluff = params.get("fluff").is_some();
		Box::new(parse_body(req).and_then(
			move |slate: Slate| match api.post_tx(&slate.tx, fluff) {
				Ok(_) => ok(()),
				Err(e) => {
					error!("post_tx: failed with error: {}", e);
					err(e)
				}
			},
		))
	}

	pub fn repost(
		&self,
		req: Request<Body>,
		api: APIOwner<T, C, K>,
	) -> Box<dyn Future<Item = (), Error = Error> + Send> {
		let params = parse_params(&req);
		let mut id_int: Option<u32> = None;
		let mut tx_uuid: Option<Uuid> = None;

		if let Some(id_string) = params.get("id") {
			match id_string[0].parse() {
				Ok(id) => id_int = Some(id),
				Err(e) => {
					error!("repost: could not parse id: {}", e);
					return Box::new(err(ErrorKind::GenericError(
						"repost: cannot repost transaction. Could not parse id in request."
							.to_owned(),
					)
					.into()));
				}
			}
		} else if let Some(tx_id_string) = params.get("tx_id") {
			match tx_id_string[0].parse() {
				Ok(tx_id) => tx_uuid = Some(tx_id),
				Err(e) => {
					error!("repost: could not parse tx_id: {}", e);
					return Box::new(err(ErrorKind::GenericError(
						"repost: cannot repost transaction. Could not parse tx_id in request."
							.to_owned(),
					)
					.into()));
				}
			}
		} else {
			return Box::new(err(ErrorKind::GenericError(
				"repost: Cannot repost transaction. Missing id or tx_id param in request."
					.to_owned(),
			)
			.into()));
		}

		let res = api.retrieve_txs(true, id_int, tx_uuid);
		if let Err(e) = res {
			return Box::new(err(ErrorKind::GenericError(format!(
				"repost: cannot repost transaction. retrieve_txs failed, err: {:?}",
				e
			))
			.into()));
		}
		let (_, txs) = res.unwrap();
		let res = api.get_stored_tx(&txs[0]);
		if let Err(e) = res {
			return Box::new(err(ErrorKind::GenericError(format!(
				"repost: cannot repost transaction. get_stored_tx failed, err: {:?}",
				e
			))
			.into()));
		}
		let stored_tx = res.unwrap();
		if stored_tx.is_none() {
			error!(
				"Transaction with id {:?}/{:?} does not have transaction data. Not reposting.",
				id_int, tx_uuid,
			);
			return Box::new(err(ErrorKind::GenericError(
				"repost: Cannot repost transaction. Missing id or tx_id param in request."
					.to_owned(),
			)
			.into()));
		}

		let fluff = params.get("fluff").is_some();
		Box::new(match api.post_tx(&stored_tx.unwrap(), fluff) {
			Ok(_) => ok(()),
			Err(e) => {
				error!("repost: failed with error: {}", e);
				err(e)
			}
		})
	}

	fn handle_post_request(&self, req: Request<Body>) -> WalletResponseFuture {
		let api = APIOwner::new(self.wallet.clone());
		match req
			.uri()
			.path()
			.trim_right_matches("/")
			.rsplit("/")
			.next()
			.unwrap()
		{
			"issue_send_tx" => Box::new(
				self.issue_send_tx(req, api)
					.and_then(|slate| ok(json_response_pretty(&slate))),
			),
			"finalize_tx" => Box::new(
				self.finalize_tx(req, api)
					.and_then(|slate| ok(json_response_pretty(&slate))),
			),
			"cancel_tx" => Box::new(
				self.cancel_tx(req, api)
					.and_then(|_| ok(response(StatusCode::OK, "{}"))),
			),
			"post_tx" => Box::new(
				self.post_tx(req, api)
					.and_then(|_| ok(response(StatusCode::OK, "{}"))),
			),
			"repost" => Box::new(
				self.repost(req, api)
					.and_then(|_| ok(response(StatusCode::OK, ""))),
			),
			_ => Box::new(err(ErrorKind::GenericError(
				"Unknown error handling post request".to_owned(),
			)
			.into())),
		}
	}
}

impl<T: ?Sized, C, K> Handler for OwnerAPIHandler<T, C, K>
where
	T: WalletBackend<C, K> + Send + Sync + 'static,
	C: NodeClient + 'static,
	K: Keychain + 'static,
{
	fn get(&self, req: Request<Body>) -> ResponseFuture {
		match self.handle_get_request(&req) {
			Ok(r) => Box::new(ok(r)),
			Err(e) => {
				error!("Request Error: {:?}", e);
				Box::new(ok(create_error_response(e)))
			}
		}
	}

	fn post(&self, req: Request<Body>) -> ResponseFuture {
		Box::new(
			self.handle_post_request(req)
				.and_then(|r| ok(r))
				.or_else(|e| {
					error!("Request Error: {:?}", e);
					ok(create_error_response(e))
				}),
		)
	}

	fn options(&self, _req: Request<Body>) -> ResponseFuture {
		Box::new(ok(create_ok_response("{}")))
	}
}

/// API Handler/Wrapper for foreign functions

pub struct ForeignAPIHandler<T: ?Sized, C, K>
where
	T: WalletBackend<C, K> + Send + Sync + 'static,
	C: NodeClient + 'static,
	K: Keychain + 'static,
{
	/// Wallet instance
	pub wallet: Arc<Mutex<T>>,
	phantom: PhantomData<K>,
	phantom_c: PhantomData<C>,
}

impl<T: ?Sized, C, K> ForeignAPIHandler<T, C, K>
where
	T: WalletBackend<C, K> + Send + Sync + 'static,
	C: NodeClient + 'static,
	K: Keychain + 'static,
{
	/// create a new api handler
	pub fn new(wallet: Arc<Mutex<T>>) -> ForeignAPIHandler<T, C, K> {
		ForeignAPIHandler {
			wallet,
			phantom: PhantomData,
			phantom_c: PhantomData,
		}
	}

	fn build_coinbase(
		&self,
		req: Request<Body>,
		api: APIForeign<T, C, K>,
	) -> Box<dyn Future<Item = CbData, Error = Error> + Send> {
		Box::new(parse_body(req).and_then(move |block_fees| api.build_coinbase(&block_fees)))
	}

	fn receive_tx(
		&self,
		req: Request<Body>,
<<<<<<< HEAD
		mut api: APIForeign<T, C, K>,
	) -> Box<dyn Future<Item = String, Error = Error> + Send> {
=======
		api: APIForeign<T, C, K>,
	) -> Box<dyn Future<Item = VersionedSlate, Error = Error> + Send> {
>>>>>>> 3c82b11c
		Box::new(parse_body(req).and_then(
			//TODO: No way to insert a message from the params
			move |slate_str: String| {
				let mut slate: Slate = Slate::deserialize_upgrade(&slate_str).unwrap();
				if let Err(e) = api.verify_slate_messages(&slate) {
					error!("Error validating participant messages: {}", e);
					err(e)
				} else {
					match api.receive_tx(&mut slate, None, None) {
						Ok(_) => ok(slate.serialize_to_version(Some(slate.version_info.orig_version)).unwrap()),
						Err(e) => {
							error!("receive_tx: failed with error: {}", e);
							err(e)
						}
					}
				}
			},
		))
	}

	fn handle_request(&self, req: Request<Body>) -> WalletResponseFuture {
		let api = *APIForeign::new(self.wallet.clone());
		match req
			.uri()
			.path()
			.trim_right_matches("/")
			.rsplit("/")
			.next()
			.unwrap()
		{
			"build_coinbase" => Box::new(
				self.build_coinbase(req, api)
					.and_then(|res| ok(json_response(&res))),
			),
			"receive_tx" => Box::new(
				self.receive_tx(req, api)
					.and_then(|res| ok(json_response(&res))),
			),
			_ => Box::new(ok(response(StatusCode::BAD_REQUEST, "unknown action"))),
		}
	}
}
impl<T: ?Sized, C, K> Handler for ForeignAPIHandler<T, C, K>
where
	T: WalletBackend<C, K> + Send + Sync + 'static,
	C: NodeClient + Send + Sync + 'static,
	K: Keychain + 'static,
{
	fn post(&self, req: Request<Body>) -> ResponseFuture {
		Box::new(self.handle_request(req).and_then(|r| ok(r)).or_else(|e| {
			error!("Request Error: {:?}", e);
			ok(create_error_response(e))
		}))
	}

	fn options(&self, _req: Request<Body>) -> ResponseFuture {
		Box::new(ok(create_ok_response("{}")))
	}
}

// Utility to serialize a struct into JSON and produce a sensible Response
// out of it.
fn json_response<T>(s: &T) -> Response<Body>
where
	T: Serialize,
{
	match serde_json::to_string(s) {
		Ok(json) => response(StatusCode::OK, json),
		Err(_) => response(StatusCode::INTERNAL_SERVER_ERROR, ""),
	}
}

// pretty-printed version of above
fn json_response_pretty<T>(s: &T) -> Response<Body>
where
	T: Serialize,
{
	match serde_json::to_string_pretty(s) {
		Ok(json) => response(StatusCode::OK, json),
		Err(_) => response(StatusCode::INTERNAL_SERVER_ERROR, ""),
	}
}

fn create_error_response(e: Error) -> Response<Body> {
	Response::builder()
		.status(StatusCode::INTERNAL_SERVER_ERROR)
		.header("access-control-allow-origin", "*")
		.header(
			"access-control-allow-headers",
			"Content-Type, Authorization",
		)
		.body(format!("{}", e).into())
		.unwrap()
}

fn create_ok_response(json: &str) -> Response<Body> {
	Response::builder()
		.status(StatusCode::OK)
		.header("access-control-allow-origin", "*")
		.header(
			"access-control-allow-headers",
			"Content-Type, Authorization",
		)
		.header(hyper::header::CONTENT_TYPE, "application/json")
		.body(json.to_string().into())
		.unwrap()
}

/// Build a new hyper Response with the status code and body provided.
///
/// Whenever the status code is `StatusCode::OK` the text parameter should be
/// valid JSON as the content type header will be set to `application/json'
fn response<T: Into<Body>>(status: StatusCode, text: T) -> Response<Body> {
	let mut builder = &mut Response::builder();

	builder = builder
		.status(status)
		.header("access-control-allow-origin", "*")
		.header(
			"access-control-allow-headers",
			"Content-Type, Authorization",
		);

	if status == StatusCode::OK {
		builder = builder.header(hyper::header::CONTENT_TYPE, "application/json");
	}

	builder.body(text.into()).unwrap()
}

fn parse_params(req: &Request<Body>) -> HashMap<String, Vec<String>> {
	match req.uri().query() {
		Some(query_string) => form_urlencoded::parse(query_string.as_bytes())
			.into_owned()
			.fold(HashMap::new(), |mut hm, (k, v)| {
				hm.entry(k).or_insert(vec![]).push(v);
				hm
			}),
		None => HashMap::new(),
	}
}

fn parse_body<T>(req: Request<Body>) -> Box<dyn Future<Item = T, Error = Error> + Send>
where
	for<'de> T: Deserialize<'de> + Send + 'static,
{
	Box::new(
		req.into_body()
			.concat2()
			.map_err(|_| ErrorKind::GenericError("Failed to read request".to_owned()).into())
			.and_then(|body| match serde_json::from_reader(&body.to_vec()[..]) {
				Ok(obj) => ok(obj),
				Err(e) => {
					err(ErrorKind::GenericError(format!("Invalid request body: {}", e)).into())
				}
			}),
	)
}<|MERGE_RESOLUTION|>--- conflicted
+++ resolved
@@ -21,12 +21,7 @@
 use crate::core::core;
 use crate::core::core::Transaction;
 use crate::keychain::Keychain;
-<<<<<<< HEAD
-use crate::apiwallet::api::{APIForeign, APIOwner};
 use crate::libwallet::slate::Slate;
-=======
-use crate::libwallet::slate::{Slate, VersionedSlate};
->>>>>>> 3c82b11c
 use crate::libwallet::types::{
 	CbData, NodeClient, OutputData, SendTXArgs, TxLogEntry, WalletBackend, WalletInfo,
 };
@@ -665,13 +660,8 @@
 	fn receive_tx(
 		&self,
 		req: Request<Body>,
-<<<<<<< HEAD
-		mut api: APIForeign<T, C, K>,
+		api: APIForeign<T, C, K>,
 	) -> Box<dyn Future<Item = String, Error = Error> + Send> {
-=======
-		api: APIForeign<T, C, K>,
-	) -> Box<dyn Future<Item = VersionedSlate, Error = Error> + Send> {
->>>>>>> 3c82b11c
 		Box::new(parse_body(req).and_then(
 			//TODO: No way to insert a message from the params
 			move |slate_str: String| {
