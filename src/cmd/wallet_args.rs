// Copyright 2019 The Grin Developers
//
// Licensed under the Apache License, Version 2.0 (the "License");
// you may not use this file except in compliance with the License.
// You may obtain a copy of the License at
//
//     http://www.apache.org/licenses/LICENSE-2.0
//
// Unless required by applicable law or agreed to in writing, software
// distributed under the License is distributed on an "AS IS" BASIS,
// WITHOUT WARRANTIES OR CONDITIONS OF ANY KIND, either express or implied.
// See the License for the specific language governing permissions and
// limitations under the License.

use crate::api::TLSConfig;
use crate::cli::command_loop;
use crate::config::GRIN_WALLET_DIR;
use crate::util::file::get_first_line;
use crate::util::secp::key::SecretKey;
use crate::util::{Mutex, ZeroingString};
/// Argument parsing and error handling for wallet commands
use clap::ArgMatches;
use failure::Fail;
<<<<<<< HEAD
use grin_wallet_api::Owner;
use grin_wallet_config::{TorConfig, WalletConfig};
=======
use grin_wallet_config::{config_file_exists, TorConfig, WalletConfig};
>>>>>>> ed5b9008
use grin_wallet_controller::command;
use grin_wallet_controller::{Error, ErrorKind};
use grin_wallet_impls::tor::config::is_tor_address;
use grin_wallet_impls::{DefaultLCProvider, DefaultWalletImpl};
use grin_wallet_impls::{PathToSlate, SlateGetter as _};
use grin_wallet_libwallet::Slate;
use grin_wallet_libwallet::{IssueInvoiceTxArgs, NodeClient, WalletInst, WalletLCProvider};
use grin_wallet_util::grin_core as core;
use grin_wallet_util::grin_core::core::amount_to_hr_string;
use grin_wallet_util::grin_core::global;
use grin_wallet_util::grin_keychain as keychain;
use grin_wallet_util::OnionV3Address;
use linefeed::terminal::Signal;
use linefeed::{Interface, ReadResult};
use rpassword;
use std::convert::TryFrom;
use std::path::{Path, PathBuf};
use std::sync::Arc;

// define what to do on argument error
macro_rules! arg_parse {
	( $r:expr ) => {
		match $r {
			Ok(res) => res,
			Err(e) => {
				return Err(ErrorKind::ArgumentError(format!("{}", e)).into());
				}
			}
	};
}
/// Simple error definition, just so we can return errors from all commands
/// and let the caller figure out what to do
#[derive(Clone, Eq, PartialEq, Debug, Fail)]
pub enum ParseError {
	#[fail(display = "Invalid Arguments: {}", _0)]
	ArgumentError(String),
	#[fail(display = "Parsing IO error: {}", _0)]
	IOError(String),
	#[fail(display = "Wallet configuration already exists: {}", _0)]
	WalletExists(String),
	#[fail(display = "User Cancelled")]
	CancelledError,
}

impl From<std::io::Error> for ParseError {
	fn from(e: std::io::Error) -> ParseError {
		ParseError::IOError(format!("{}", e))
	}
}

fn prompt_password_stdout(prompt: &str) -> ZeroingString {
	ZeroingString::from(rpassword::prompt_password_stdout(prompt).unwrap())
}

pub fn prompt_password(password: &Option<ZeroingString>) -> ZeroingString {
	match password {
		None => prompt_password_stdout("Password: "),
		Some(p) => p.clone(),
	}
}

fn prompt_password_confirm() -> ZeroingString {
	let mut first = ZeroingString::from("first");
	let mut second = ZeroingString::from("second");
	while first != second {
		first = prompt_password_stdout("Password: ");
		second = prompt_password_stdout("Confirm Password: ");
	}
	first
}

fn prompt_recovery_phrase<L, C, K>(
	wallet: Arc<Mutex<Box<dyn WalletInst<'static, L, C, K>>>>,
) -> Result<ZeroingString, ParseError>
where
	DefaultWalletImpl<'static, C>: WalletInst<'static, L, C, K>,
	L: WalletLCProvider<'static, C, K>,
	C: NodeClient + 'static,
	K: keychain::Keychain + 'static,
{
	let interface = Arc::new(Interface::new("recover")?);
	let mut phrase = ZeroingString::from("");
	interface.set_report_signal(Signal::Interrupt, true);
	interface.set_prompt("phrase> ")?;
	loop {
		println!("Please enter your recovery phrase:");
		let res = interface.read_line()?;
		match res {
			ReadResult::Eof => break,
			ReadResult::Signal(sig) => {
				if sig == Signal::Interrupt {
					interface.cancel_read_line()?;
					return Err(ParseError::CancelledError);
				}
			}
			ReadResult::Input(line) => {
				let mut w_lock = wallet.lock();
				let p = w_lock.lc_provider().unwrap();
				if p.validate_mnemonic(ZeroingString::from(line.clone()))
					.is_ok()
				{
					phrase = ZeroingString::from(line);
					break;
				} else {
					println!();
					println!("Recovery word phrase is invalid.");
					println!();
					interface.set_buffer(&line)?;
				}
			}
		}
	}
	Ok(phrase)
}

fn prompt_pay_invoice(slate: &Slate, method: &str, dest: &str) -> Result<bool, ParseError> {
	let interface = Arc::new(Interface::new("pay")?);
	let amount = amount_to_hr_string(slate.amount, false);
	interface.set_report_signal(Signal::Interrupt, true);
	interface.set_prompt(
		"To proceed, type the exact amount of the invoice as displayed above (or Q/q to quit) > ",
	)?;
	println!();
	println!(
		"This command will pay the amount specified in the invoice using your wallet's funds."
	);
	println!("After you confirm, the following will occur: ");
	println!();
	println!(
		"* {} of your wallet funds will be added to the transaction to pay this invoice.",
		amount
	);
	if method == "http" {
		println!("* The resulting transaction will IMMEDIATELY be sent to the wallet listening at: '{}'.", dest);
	} else {
		println!("* The resulting transaction will be saved to the file '{}', which you can manually send back to the invoice creator.", dest);
	}
	println!();
	println!("The invoice slate's participant info is:");
	for m in slate.participant_messages().messages {
		println!("{}", m);
	}
	println!("Please review the above information carefully before proceeding");
	println!();
	loop {
		let res = interface.read_line()?;
		match res {
			ReadResult::Eof => return Ok(false),
			ReadResult::Signal(sig) => {
				if sig == Signal::Interrupt {
					interface.cancel_read_line()?;
					return Err(ParseError::CancelledError);
				}
			}
			ReadResult::Input(line) => {
				match line.trim() {
					"Q" | "q" => return Err(ParseError::CancelledError),
					result => {
						if result == amount {
							return Ok(true);
						} else {
							println!("Please enter exact amount of the invoice as shown above or Q to quit");
							println!();
						}
					}
				}
			}
		}
	}
}

// instantiate wallet (needed by most functions)

pub fn inst_wallet<L, C, K>(
	config: WalletConfig,
	node_client: C,
) -> Result<Arc<Mutex<Box<dyn WalletInst<'static, L, C, K>>>>, ParseError>
where
	DefaultWalletImpl<'static, C>: WalletInst<'static, L, C, K>,
	L: WalletLCProvider<'static, C, K>,
	C: NodeClient + 'static,
	K: keychain::Keychain + 'static,
{
	let mut wallet = Box::new(DefaultWalletImpl::<'static, C>::new(node_client.clone()).unwrap())
		as Box<dyn WalletInst<'static, L, C, K>>;
	let lc = wallet.lc_provider().unwrap();
	let _ = lc.set_top_level_directory(&config.data_file_dir);
	Ok(Arc::new(Mutex::new(wallet)))
}

// parses a required value, or throws error with message otherwise
fn parse_required<'a>(args: &'a ArgMatches, name: &str) -> Result<&'a str, ParseError> {
	let arg = args.value_of(name);
	match arg {
		Some(ar) => Ok(ar),
		None => {
			let msg = format!("Value for argument '{}' is required in this context", name,);
			Err(ParseError::ArgumentError(msg))
		}
	}
}

// parses a number, or throws error with message otherwise
fn parse_u64(arg: &str, name: &str) -> Result<u64, ParseError> {
	let val = arg.parse::<u64>();
	match val {
		Ok(v) => Ok(v),
		Err(e) => {
			let msg = format!("Could not parse {} as a whole number. e={}", name, e);
			Err(ParseError::ArgumentError(msg))
		}
	}
}

// As above, but optional
fn parse_u64_or_none(arg: Option<&str>) -> Option<u64> {
	let val = match arg {
		Some(a) => a.parse::<u64>(),
		None => return None,
	};
	match val {
		Ok(v) => Some(v),
		Err(_) => None,
	}
}

pub fn parse_global_args(
	config: &WalletConfig,
	args: &ArgMatches,
) -> Result<command::GlobalArgs, ParseError> {
	let account = parse_required(args, "account")?;
	let mut show_spent = false;
	if args.is_present("show_spent") {
		show_spent = true;
	}
	let api_secret = get_first_line(config.api_secret_path.clone());
	let node_api_secret = get_first_line(config.node_api_secret_path.clone());
	let password = match args.value_of("pass") {
		None => None,
		Some(p) => Some(ZeroingString::from(p)),
	};

	let tls_conf = match config.tls_certificate_file.clone() {
		None => None,
		Some(file) => {
			let key = match config.tls_certificate_key.clone() {
				Some(k) => k,
				None => {
					let msg = format!("Private key for certificate is not set");
					return Err(ParseError::ArgumentError(msg));
				}
			};
			Some(TLSConfig::new(file, key))
		}
	};

	let chain_type = match config.chain_type.clone() {
		None => {
			let param_ref = global::CHAIN_TYPE.read();
			param_ref.clone()
		}
		Some(c) => c,
	};

	Ok(command::GlobalArgs {
		account: account.to_owned(),
		show_spent: show_spent,
		chain_type: chain_type,
		api_secret: api_secret,
		node_api_secret: node_api_secret,
		password: password,
		tls_conf: tls_conf,
	})
}

pub fn parse_init_args<L, C, K>(
	wallet: Arc<Mutex<Box<dyn WalletInst<'static, L, C, K>>>>,
	config: &WalletConfig,
	g_args: &command::GlobalArgs,
	args: &ArgMatches,
	test_mode: bool,
) -> Result<command::InitArgs, ParseError>
where
	DefaultWalletImpl<'static, C>: WalletInst<'static, L, C, K>,
	L: WalletLCProvider<'static, C, K>,
	C: NodeClient + 'static,
	K: keychain::Keychain + 'static,
{
	if config_file_exists(&config.data_file_dir) && !test_mode {
		return Err(ParseError::WalletExists(config.data_file_dir.clone()));
	}

	let list_length = match args.is_present("short_wordlist") {
		false => 32,
		true => 16,
	};
	let recovery_phrase = match args.is_present("recover") {
		true => Some(prompt_recovery_phrase(wallet)?),
		false => None,
	};

	if recovery_phrase.is_some() {
		println!("Please provide a new password for the recovered wallet");
	} else {
		println!("Please enter a password for your new wallet");
	}

	let password = match g_args.password.clone() {
		Some(p) => p,
		None => prompt_password_confirm(),
	};

	Ok(command::InitArgs {
		list_length: list_length,
		password: password,
		config: config.clone(),
		recovery_phrase: recovery_phrase,
		restore: false,
	})
}

pub fn parse_recover_args(
	g_args: &command::GlobalArgs,
) -> Result<command::RecoverArgs, ParseError>
where
{
	let passphrase = prompt_password(&g_args.password);
	Ok(command::RecoverArgs {
		passphrase: passphrase,
	})
}

pub fn parse_listen_args(
	config: &mut WalletConfig,
	tor_config: &mut TorConfig,
	args: &ArgMatches,
) -> Result<command::ListenArgs, ParseError> {
	if let Some(port) = args.value_of("port") {
		config.api_listen_port = port.parse().unwrap();
	}
	let method = parse_required(args, "method")?;
	if args.is_present("no_tor") {
		tor_config.use_tor_listener = false;
	}
	Ok(command::ListenArgs {
		method: method.to_owned(),
	})
}

pub fn parse_owner_api_args(
	config: &mut WalletConfig,
	args: &ArgMatches,
) -> Result<(), ParseError> {
	if let Some(port) = args.value_of("port") {
		config.owner_api_listen_port = Some(port.parse().unwrap());
	}
	if args.is_present("run_foreign") {
		config.owner_api_include_foreign = Some(true);
	}
	Ok(())
}

pub fn parse_account_args(account_args: &ArgMatches) -> Result<command::AccountArgs, ParseError> {
	let create = match account_args.value_of("create") {
		None => None,
		Some(s) => Some(s.to_owned()),
	};
	Ok(command::AccountArgs { create: create })
}

pub fn parse_send_args(args: &ArgMatches) -> Result<command::SendArgs, ParseError> {
	// amount
	let amount = parse_required(args, "amount")?;
	let amount = core::core::amount_from_hr_string(amount);
	let amount = match amount {
		Ok(a) => a,
		Err(e) => {
			let msg = format!(
				"Could not parse amount as a number with optional decimal point. e={}",
				e
			);
			return Err(ParseError::ArgumentError(msg));
		}
	};

	// message
	let message = match args.is_present("message") {
		true => Some(args.value_of("message").unwrap().to_owned()),
		false => None,
	};

	// minimum_confirmations
	let min_c = parse_required(args, "minimum_confirmations")?;
	let min_c = parse_u64(min_c, "minimum_confirmations")?;

	// selection_strategy
	let selection_strategy = parse_required(args, "selection_strategy")?;

	// estimate_selection_strategies
	let estimate_selection_strategies = args.is_present("estimate_selection_strategies");

	// method
	let method = parse_required(args, "method")?;

	// dest
	let dest = {
		if method == "self" {
			match args.value_of("dest") {
				Some(d) => d,
				None => "default",
			}
		} else {
			if !estimate_selection_strategies {
				parse_required(args, "dest")?
			} else {
				""
			}
		}
	};

	if !estimate_selection_strategies
		&& method == "http"
		&& !dest.starts_with("http://")
		&& !dest.starts_with("https://")
		&& is_tor_address(&dest).is_err()
	{
		let msg = format!(
			"HTTP Destination should start with http://: or https://: {}",
			dest,
		);
		return Err(ParseError::ArgumentError(msg));
	}

	// change_outputs
	let change_outputs = parse_required(args, "change_outputs")?;
	let change_outputs = parse_u64(change_outputs, "change_outputs")? as usize;

	// fluff
	let fluff = args.is_present("fluff");

	// ttl_blocks
	let ttl_blocks = parse_u64_or_none(args.value_of("ttl_blocks"));

	// max_outputs
	let max_outputs = 500;

	// target slate version to create/send
	let target_slate_version = {
		match args.is_present("slate_version") {
			true => {
				let v = parse_required(args, "slate_version")?;
				Some(parse_u64(v, "slate_version")? as u16)
			}
			false => None,
		}
	};

	let payment_proof_address = {
		match args.is_present("request_payment_proof") {
			true => {
				// if the destination address is a TOR address, we don't need the address
				// separately
				match OnionV3Address::try_from(dest) {
					Ok(a) => Some(a),
					Err(_) => {
						let addr = parse_required(args, "proof_address")?;
						match OnionV3Address::try_from(addr) {
							Ok(a) => Some(a),
							Err(e) => {
								let msg = format!("Invalid proof address: {:?}", e);
								return Err(ParseError::ArgumentError(msg));
							}
						}
					}
				}
			}
			false => None,
		}
	};

	Ok(command::SendArgs {
		amount: amount,
		message: message,
		minimum_confirmations: min_c,
		selection_strategy: selection_strategy.to_owned(),
		estimate_selection_strategies,
		method: method.to_owned(),
		dest: dest.to_owned(),
		change_outputs: change_outputs,
		fluff: fluff,
		max_outputs: max_outputs,
		payment_proof_address,
		ttl_blocks,
		target_slate_version: target_slate_version,
	})
}

pub fn parse_receive_args(receive_args: &ArgMatches) -> Result<command::ReceiveArgs, ParseError> {
	// message
	let message = match receive_args.is_present("message") {
		true => Some(receive_args.value_of("message").unwrap().to_owned()),
		false => None,
	};

	// input
	let tx_file = parse_required(receive_args, "input")?;

	// validate input
	if !Path::new(&tx_file).is_file() {
		let msg = format!("File {} not found.", &tx_file);
		return Err(ParseError::ArgumentError(msg));
	}

	Ok(command::ReceiveArgs {
		input: tx_file.to_owned(),
		message: message,
	})
}

pub fn parse_finalize_args(args: &ArgMatches) -> Result<command::FinalizeArgs, ParseError> {
	let fluff = args.is_present("fluff");
	let nopost = args.is_present("nopost");
	let tx_file = parse_required(args, "input")?;

	if !Path::new(&tx_file).is_file() {
		let msg = format!("File {} not found.", tx_file);
		return Err(ParseError::ArgumentError(msg));
	}

	let dest_file = match args.is_present("dest") {
		true => Some(args.value_of("dest").unwrap().to_owned()),
		false => None,
	};

	Ok(command::FinalizeArgs {
		input: tx_file.to_owned(),
		fluff: fluff,
		nopost: nopost,
		dest: dest_file.to_owned(),
	})
}

pub fn parse_issue_invoice_args(
	args: &ArgMatches,
) -> Result<command::IssueInvoiceArgs, ParseError> {
	let amount = parse_required(args, "amount")?;
	let amount = core::core::amount_from_hr_string(amount);
	let amount = match amount {
		Ok(a) => a,
		Err(e) => {
			let msg = format!(
				"Could not parse amount as a number with optional decimal point. e={}",
				e
			);
			return Err(ParseError::ArgumentError(msg));
		}
	};
	// message
	let message = match args.is_present("message") {
		true => Some(args.value_of("message").unwrap().to_owned()),
		false => None,
	};
	// target slate version to create
	let target_slate_version = {
		match args.is_present("slate_version") {
			true => {
				let v = parse_required(args, "slate_version")?;
				Some(parse_u64(v, "slate_version")? as u16)
			}
			false => None,
		}
	};
	// dest (output file)
	let dest = parse_required(args, "dest")?;
	Ok(command::IssueInvoiceArgs {
		dest: dest.into(),
		issue_args: IssueInvoiceTxArgs {
			dest_acct_name: None,
			amount,
			message,
			target_slate_version,
		},
	})
}

pub fn parse_process_invoice_args(
	args: &ArgMatches,
	prompt: bool,
) -> Result<command::ProcessInvoiceArgs, ParseError> {
	// TODO: display and prompt for confirmation of what we're doing
	// message
	let message = match args.is_present("message") {
		true => Some(args.value_of("message").unwrap().to_owned()),
		false => None,
	};

	// minimum_confirmations
	let min_c = parse_required(args, "minimum_confirmations")?;
	let min_c = parse_u64(min_c, "minimum_confirmations")?;

	// selection_strategy
	let selection_strategy = parse_required(args, "selection_strategy")?;

	// estimate_selection_strategies
	let estimate_selection_strategies = args.is_present("estimate_selection_strategies");

	// method
	let method = parse_required(args, "method")?;

	// dest
	let dest = {
		if method == "self" {
			match args.value_of("dest") {
				Some(d) => d,
				None => "default",
			}
		} else {
			if !estimate_selection_strategies {
				parse_required(args, "dest")?
			} else {
				""
			}
		}
	};
	if !estimate_selection_strategies
		&& method == "http"
		&& !dest.starts_with("http://")
		&& !dest.starts_with("https://")
	{
		let msg = format!(
			"HTTP Destination should start with http://: or https://: {}",
			dest,
		);
		return Err(ParseError::ArgumentError(msg));
	}

	// ttl_blocks
	let ttl_blocks = parse_u64_or_none(args.value_of("ttl_blocks"));

	// max_outputs
	let max_outputs = 500;

	// file input only
	let tx_file = parse_required(args, "input")?;

	if prompt {
		// Now we need to prompt the user whether they want to do this,
		// which requires reading the slate

		let slate = match PathToSlate((&tx_file).into()).get_tx() {
			Ok(s) => s,
			Err(e) => return Err(ParseError::ArgumentError(format!("{}", e))),
		};

		prompt_pay_invoice(&slate, method, dest)?;
	}

	Ok(command::ProcessInvoiceArgs {
		message: message,
		minimum_confirmations: min_c,
		selection_strategy: selection_strategy.to_owned(),
		estimate_selection_strategies,
		method: method.to_owned(),
		dest: dest.to_owned(),
		max_outputs: max_outputs,
		input: tx_file.to_owned(),
		ttl_blocks,
	})
}

pub fn parse_info_args(args: &ArgMatches) -> Result<command::InfoArgs, ParseError> {
	// minimum_confirmations
	let mc = parse_required(args, "minimum_confirmations")?;
	let mc = parse_u64(mc, "minimum_confirmations")?;
	Ok(command::InfoArgs {
		minimum_confirmations: mc,
	})
}

pub fn parse_check_args(args: &ArgMatches) -> Result<command::CheckArgs, ParseError> {
	let delete_unconfirmed = args.is_present("delete_unconfirmed");
	let start_height = parse_u64_or_none(args.value_of("start_height"));
	Ok(command::CheckArgs {
		start_height: start_height,
		delete_unconfirmed: delete_unconfirmed,
	})
}

pub fn parse_txs_args(args: &ArgMatches) -> Result<command::TxsArgs, ParseError> {
	let tx_id = match args.value_of("id") {
		None => None,
		Some(tx) => Some(parse_u64(tx, "id")? as u32),
	};
	let tx_slate_id = match args.value_of("txid") {
		None => None,
		Some(tx) => match tx.parse() {
			Ok(t) => Some(t),
			Err(e) => {
				let msg = format!("Could not parse txid parameter. e={}", e);
				return Err(ParseError::ArgumentError(msg));
			}
		},
	};
	if tx_id.is_some() && tx_slate_id.is_some() {
		let msg = format!("At most one of 'id' (-i) or 'txid' (-t) may be provided.");
		return Err(ParseError::ArgumentError(msg));
	}
	Ok(command::TxsArgs {
		id: tx_id,
		tx_slate_id: tx_slate_id,
	})
}

pub fn parse_post_args(args: &ArgMatches) -> Result<command::PostArgs, ParseError> {
	let tx_file = parse_required(args, "input")?;
	let fluff = args.is_present("fluff");

	Ok(command::PostArgs {
		input: tx_file.to_owned(),
		fluff: fluff,
	})
}

pub fn parse_repost_args(args: &ArgMatches) -> Result<command::RepostArgs, ParseError> {
	let tx_id = match args.value_of("id") {
		None => None,
		Some(tx) => Some(parse_u64(tx, "id")? as u32),
	};

	let fluff = args.is_present("fluff");
	let dump_file = match args.value_of("dumpfile") {
		None => None,
		Some(d) => Some(d.to_owned()),
	};

	Ok(command::RepostArgs {
		id: tx_id.unwrap(),
		dump_file: dump_file,
		fluff: fluff,
	})
}

pub fn parse_cancel_args(args: &ArgMatches) -> Result<command::CancelArgs, ParseError> {
	let mut tx_id_string = "";
	let tx_id = match args.value_of("id") {
		None => None,
		Some(tx) => Some(parse_u64(tx, "id")? as u32),
	};
	let tx_slate_id = match args.value_of("txid") {
		None => None,
		Some(tx) => match tx.parse() {
			Ok(t) => {
				tx_id_string = tx;
				Some(t)
			}
			Err(e) => {
				let msg = format!("Could not parse txid parameter. e={}", e);
				return Err(ParseError::ArgumentError(msg));
			}
		},
	};
	if (tx_id.is_none() && tx_slate_id.is_none()) || (tx_id.is_some() && tx_slate_id.is_some()) {
		let msg = format!("'id' (-i) or 'txid' (-t) argument is required.");
		return Err(ParseError::ArgumentError(msg));
	}
	Ok(command::CancelArgs {
		tx_id: tx_id,
		tx_slate_id: tx_slate_id,
		tx_id_string: tx_id_string.to_owned(),
	})
}

pub fn parse_export_proof_args(args: &ArgMatches) -> Result<command::ProofExportArgs, ParseError> {
	let output_file = parse_required(args, "output")?;
	let tx_id = match args.value_of("id") {
		None => None,
		Some(tx) => Some(parse_u64(tx, "id")? as u32),
	};
	let tx_slate_id = match args.value_of("txid") {
		None => None,
		Some(tx) => match tx.parse() {
			Ok(t) => Some(t),
			Err(e) => {
				let msg = format!("Could not parse txid parameter. e={}", e);
				return Err(ParseError::ArgumentError(msg));
			}
		},
	};
	if tx_id.is_some() && tx_slate_id.is_some() {
		let msg = format!("At most one of 'id' (-i) or 'txid' (-t) may be provided.");
		return Err(ParseError::ArgumentError(msg));
	}
	if tx_id.is_none() && tx_slate_id.is_none() {
		let msg = format!("Either 'id' (-i) or 'txid' (-t) must be provided.");
		return Err(ParseError::ArgumentError(msg));
	}
	Ok(command::ProofExportArgs {
		output_file: output_file.to_owned(),
		id: tx_id,
		tx_slate_id: tx_slate_id,
	})
}

pub fn parse_verify_proof_args(args: &ArgMatches) -> Result<command::ProofVerifyArgs, ParseError> {
	let input_file = parse_required(args, "input")?;
	Ok(command::ProofVerifyArgs {
		input_file: input_file.to_owned(),
	})
}

pub fn wallet_command<C, F>(
	wallet_args: &ArgMatches,
	mut wallet_config: WalletConfig,
	tor_config: Option<TorConfig>,
	mut node_client: C,
	test_mode: bool,
	wallet_inst_cb: F,
) -> Result<String, Error>
where
	C: NodeClient + 'static + Clone,
	F: FnOnce(
		Arc<
			Mutex<
				Box<
					dyn WalletInst<
						'static,
						DefaultLCProvider<'static, C, keychain::ExtKeychain>,
						C,
						keychain::ExtKeychain,
					>,
				>,
			>,
		>,
	),
{
	if let Some(t) = wallet_config.chain_type.clone() {
		core::global::set_mining_mode(t);
	}

	if wallet_args.is_present("external") {
		wallet_config.api_listen_interface = "0.0.0.0".to_string();
	}

	if let Some(dir) = wallet_args.value_of("top_level_dir") {
		wallet_config.data_file_dir = dir.to_string().clone();
	}

	if let Some(sa) = wallet_args.value_of("api_server_address") {
		wallet_config.check_node_api_http_addr = sa.to_string().clone();
	}

	let global_wallet_args = arg_parse!(parse_global_args(&wallet_config, &wallet_args));

	node_client.set_node_url(&wallet_config.check_node_api_http_addr);
	node_client.set_node_api_secret(global_wallet_args.node_api_secret.clone());

	// legacy hack to avoid the need for changes in existing grin-wallet.toml files
	// remove `wallet_data` from end of path as
	// new lifecycle provider assumes grin_wallet.toml is in root of data directory
	let mut top_level_wallet_dir = PathBuf::from(wallet_config.clone().data_file_dir);
	if top_level_wallet_dir.ends_with(GRIN_WALLET_DIR) {
		top_level_wallet_dir.pop();
		wallet_config.data_file_dir = top_level_wallet_dir.to_str().unwrap().into();
	}

	// for backwards compatibility: If tor config doesn't exist in the file, assume
	// the top level directory for data
	let tor_config = match tor_config {
		Some(tc) => tc,
		None => {
			let mut tc = TorConfig::default();
			tc.send_config_dir = wallet_config.data_file_dir.clone();
			tc
		}
	};

	// Instantiate wallet (doesn't open the wallet)
	let wallet =
		inst_wallet::<DefaultLCProvider<C, keychain::ExtKeychain>, C, keychain::ExtKeychain>(
			wallet_config.clone(),
			node_client,
		)
		.unwrap_or_else(|e| {
			println!("{}", e);
			std::process::exit(1);
		});

	{
		let mut wallet_lock = wallet.lock();
		let lc = wallet_lock.lc_provider().unwrap();
		let _ = lc.set_top_level_directory(&wallet_config.data_file_dir);
	}

	// provide wallet instance back to the caller (handy for testing with
	// local wallet proxy, etc)
	wallet_inst_cb(wallet.clone());

	// don't open wallet for certain lifecycle commands
	let mut open_wallet = true;
	match wallet_args.subcommand() {
		("init", Some(_)) => open_wallet = false,
		("recover", _) => open_wallet = false,
		("cli", _) => open_wallet = false,
		("owner_api", _) => {
			// If wallet exists, open it. Otherwise, that's fine too.
			let mut wallet_lock = wallet.lock();
			let lc = wallet_lock.lc_provider().unwrap();
			open_wallet = lc.wallet_exists(None)?;
		}
		_ => {}
	}

	let keychain_mask = match open_wallet {
		true => {
			let mut wallet_lock = wallet.lock();
			let lc = wallet_lock.lc_provider().unwrap();
			let mask = lc.open_wallet(
				None,
				prompt_password(&global_wallet_args.password),
				false,
				false,
			)?;
			if let Some(account) = wallet_args.value_of("account") {
				let wallet_inst = lc.wallet_inst()?;
				wallet_inst.set_parent_key_id_by_name(account)?;
			}
			mask
		}
		false => None,
	};

	let res = match wallet_args.subcommand() {
		("cli", Some(_)) => command_loop(
			wallet,
			keychain_mask,
			&wallet_config,
			&tor_config,
			&global_wallet_args,
			test_mode,
		),
		_ => {
			let mut owner_api = Owner::new(wallet, None);
			parse_and_execute(
				&mut owner_api,
				keychain_mask,
				&wallet_config,
				&tor_config,
				&global_wallet_args,
<<<<<<< HEAD
				&wallet_args,
				test_mode,
				false,
			)
		}
	};

	if let Err(e) = res {
		Err(e)
	} else {
		Ok(wallet_args.subcommand().0.to_owned())
	}
}

pub fn parse_and_execute<L, C, K>(
	owner_api: &mut Owner<L, C, K>,
	keychain_mask: Option<SecretKey>,
	wallet_config: &WalletConfig,
	tor_config: &TorConfig,
	global_wallet_args: &command::GlobalArgs,
	wallet_args: &ArgMatches,
	test_mode: bool,
	_cli_mode: bool,
) -> Result<(), Error>
where
	DefaultWalletImpl<'static, C>: WalletInst<'static, L, C, K>,
	L: WalletLCProvider<'static, C, K> + 'static,
	C: NodeClient + 'static,
	K: keychain::Keychain + 'static,
{
	let km = (&keychain_mask).as_ref();
	match wallet_args.subcommand() {
		("init", Some(args)) => {
			let a = arg_parse!(parse_init_args(
				owner_api.wallet_inst.clone(),
				wallet_config,
				global_wallet_args,
				&args
=======
				&args,
				test_mode,
>>>>>>> ed5b9008
			));
			command::init(owner_api, &global_wallet_args, a)
		}
		("recover", Some(_)) => {
			let a = arg_parse!(parse_recover_args(&global_wallet_args,));
			command::recover(owner_api, a)
		}
		("listen", Some(args)) => {
			let mut c = wallet_config.clone();
			let mut t = tor_config.clone();
			let a = arg_parse!(parse_listen_args(&mut c, &mut t, &args));
			command::listen(
				owner_api,
				Arc::new(Mutex::new(keychain_mask)),
				&c,
				&t,
				&a,
				&global_wallet_args.clone(),
			)
		}
		("owner_api", Some(args)) => {
			let mut c = wallet_config.clone();
			let mut g = global_wallet_args.clone();
			g.tls_conf = None;
			arg_parse!(parse_owner_api_args(&mut c, &args));
			command::owner_api(owner_api, keychain_mask, &c, &tor_config, &g)
		}
		("web", Some(_)) => command::owner_api(
			owner_api,
			keychain_mask,
			wallet_config,
			tor_config,
			global_wallet_args,
		),
		("account", Some(args)) => {
			let a = arg_parse!(parse_account_args(&args));
			command::account(owner_api, km, a)
		}
		("send", Some(args)) => {
			let a = arg_parse!(parse_send_args(&args));
			command::send(
				owner_api,
				km,
				Some(tor_config.clone()),
				a,
				wallet_config.dark_background_color_scheme.unwrap_or(true),
			)
		}
		("receive", Some(args)) => {
			let a = arg_parse!(parse_receive_args(&args));
			command::receive(owner_api, km, &global_wallet_args, a)
		}
		("finalize", Some(args)) => {
			let a = arg_parse!(parse_finalize_args(&args));
			command::finalize(owner_api, km, a)
		}
		("invoice", Some(args)) => {
			let a = arg_parse!(parse_issue_invoice_args(&args));
			command::issue_invoice_tx(owner_api, km, a)
		}
		("pay", Some(args)) => {
			let a = arg_parse!(parse_process_invoice_args(&args, !test_mode));
			command::process_invoice(
				owner_api,
				km,
				Some(tor_config.clone()),
				a,
				wallet_config.dark_background_color_scheme.unwrap_or(true),
			)
		}
		("info", Some(args)) => {
			let a = arg_parse!(parse_info_args(&args));
			command::info(
				owner_api,
				km,
				global_wallet_args,
				a,
				wallet_config.dark_background_color_scheme.unwrap_or(true),
			)
		}
		("outputs", Some(_)) => command::outputs(
			owner_api,
			km,
			&global_wallet_args,
			wallet_config.dark_background_color_scheme.unwrap_or(true),
		),
		("txs", Some(args)) => {
			let a = arg_parse!(parse_txs_args(&args));
			command::txs(
				owner_api,
				km,
				&global_wallet_args,
				a,
				wallet_config.dark_background_color_scheme.unwrap_or(true),
			)
		}
		("post", Some(args)) => {
			let a = arg_parse!(parse_post_args(&args));
			command::post(owner_api, km, a)
		}
		("repost", Some(args)) => {
			let a = arg_parse!(parse_repost_args(&args));
			command::repost(owner_api, km, a)
		}
		("cancel", Some(args)) => {
			let a = arg_parse!(parse_cancel_args(&args));
			command::cancel(owner_api, km, a)
		}
		("export_proof", Some(args)) => {
			let a = arg_parse!(parse_export_proof_args(&args));
			command::proof_export(owner_api, km, a)
		}
		("verify_proof", Some(args)) => {
			let a = arg_parse!(parse_verify_proof_args(&args));
			command::proof_verify(owner_api, km, a)
		}
		("address", Some(_)) => command::address(owner_api, &global_wallet_args, km),
		("scan", Some(args)) => {
			let a = arg_parse!(parse_check_args(&args));
			command::scan(owner_api, km, a)
		}
		("open", Some(_)) => {
			// for CLI mode only, should be handled externally
			Ok(())
		}
		_ => {
			let msg = format!("Unknown wallet command, use 'grin-wallet help' for details");
			return Err(ErrorKind::ArgumentError(msg).into());
		}
	}
}<|MERGE_RESOLUTION|>--- conflicted
+++ resolved
@@ -21,12 +21,8 @@
 /// Argument parsing and error handling for wallet commands
 use clap::ArgMatches;
 use failure::Fail;
-<<<<<<< HEAD
 use grin_wallet_api::Owner;
-use grin_wallet_config::{TorConfig, WalletConfig};
-=======
 use grin_wallet_config::{config_file_exists, TorConfig, WalletConfig};
->>>>>>> ed5b9008
 use grin_wallet_controller::command;
 use grin_wallet_controller::{Error, ErrorKind};
 use grin_wallet_impls::tor::config::is_tor_address;
@@ -975,7 +971,6 @@
 				&wallet_config,
 				&tor_config,
 				&global_wallet_args,
-<<<<<<< HEAD
 				&wallet_args,
 				test_mode,
 				false,
@@ -1013,11 +1008,8 @@
 				owner_api.wallet_inst.clone(),
 				wallet_config,
 				global_wallet_args,
-				&args
-=======
 				&args,
 				test_mode,
->>>>>>> ed5b9008
 			));
 			command::init(owner_api, &global_wallet_args, a)
 		}
