name: grin-wallet
<<<<<<< HEAD
version: "1.1.1-beta.1"
=======
version: "2.0.0-beta.1"
>>>>>>> 0e16dd59
about: Reference Grin Wallet
author: The Grin Team

args:
  - floonet:
      help: Run grin against the Floonet (as opposed to mainnet)
      long: floonet
      takes_value: false
  - usernet:
      help: Run grin as a local-only network. Doesn't block peer connections but will not connect to any peer or seed
      long: usernet
      takes_value: false
  - pass:
      help: Wallet passphrase used to encrypt wallet seed
      short: p
      long: pass
      takes_value: true
  - account:
      help: Wallet account to use for this operation
      short: a
      long: account
      takes_value: true
      default_value: default
  - data_dir:
      help: Directory in which to store wallet files
      short: dd
      long: data_dir
      takes_value: true
  - external:
      help: Listen on 0.0.0.0 interface to allow external connections (default is 127.0.0.1)
      short: e
      long: external
      takes_value: false
  - show_spent:
      help: Show spent outputs on wallet output commands
      short: s
      long: show_spent
      takes_value: false
  - api_server_address:
      help: Api address of running node on which to check inputs and post transactions
      short: r
      long: api_server_address
      takes_value: true
subcommands:
  - account:
      about: List wallet accounts or create a new account
      args:
        - create:
            help: Create a new wallet account with provided name
            short: c
            long: create
            takes_value: true
  - listen:
      about: Runs the wallet in listening mode waiting for transactions
      args:
        - port:
            help: Port on which to run the wallet listener
            short: l
            long: port
            takes_value: true
        - method:
            help: Which method to use for communication
            short: m
            long: method
            possible_values:
              - http
              - keybase
            default_value: http
            takes_value: true
  - owner_api:
      about: Runs the wallet's local web API
  - send:
      about: Builds a transaction to send coins and sends to the specified listener directly
      args:
        - amount:
            help: Number of coins to send with optional fraction, e.g. 12.423
            index: 1
        - minimum_confirmations:
            help: Minimum number of confirmations required for an output to be spendable
            short: c
            long: min_conf
            default_value: "10"
            takes_value: true
        - selection_strategy:
            help: Coin/Output selection strategy.
            short: s
            long: selection
            possible_values:
              - all
              - smallest
            default_value: all
            takes_value: true
        - estimate_selection_strategies:
            help: Estimates all possible Coin/Output selection strategies.
            short: e
            long: estimate-selection
        - change_outputs:
            help: Number of change outputs to generate (mainly for testing)
            short: o
            long: change_outputs
            default_value: "1"
            takes_value: true
        - method:
            help: Method for sending this transaction
            short: m
            long: method
            possible_values:
              - http
              - file
              - self
              - keybase
            default_value: http
            takes_value: true
        - dest:
            help: Send the transaction to the provided server (start with http://) or save as file.
            short: d
            long: dest
            takes_value: true
        - fluff:
            help: Fluff the transaction (ignore Dandelion relay protocol)
            short: f
            long: fluff
        - message:
            help: Optional participant message to include
            short: g
            long: message
            takes_value: true
        - stored_tx:
            help: If present, use the previously stored Unconfirmed transaction with given id
            short: t
            long: stored_tx
            takes_value: true
        - slate_version:
            help: Target slate version to output/send to receiver
            short: v
            long: slate_version
            takes_value: true
  - receive:
      about: Processes a transaction file to accept a transfer from a sender
      args:
        - message:
            help: Optional participant message to include
            short: g
            long: message
            takes_value: true
        - input:
            help: Partial transaction to process, expects the sender's transaction file.
            short: i
            long: input
            takes_value: true
  - finalize:
      about: Processes a receiver's transaction file to finalize a transfer.
      args:
        - input:
            help: Partial transaction to process, expects the receiver's transaction file.
            short: i
            long: input
            takes_value: true
        - fluff:
            help: Fluff the transaction (ignore Dandelion relay protocol)
            short: f
            long: fluff
  - invoice:
      about: Initialize an invoice transction.
      args:
        - amount:
            help: Number of coins to invoice  with optional fraction, e.g. 12.423
            index: 1
        - message:
            help: Optional participant message to include
            short: g
            long: message
            takes_value: true
        - slate_version:
            help: Target slate version to output/send to receiver
            short: v
            long: slate_version
            takes_value: true
        - dest:
            help: Name of destination slate output file
            short: d
            long: dest
            takes_value: true
  - pay:
      about: Spend coins to pay the provided invoice transaction
      args:
        - minimum_confirmations:
            help: Minimum number of confirmations required for an output to be spendable
            short: c
            long: min_conf
            default_value: "10"
            takes_value: true
        - selection_strategy:
            help: Coin/Output selection strategy.
            short: s
            long: selection
            possible_values:
              - all
              - smallest
            default_value: all
            takes_value: true
        - estimate_selection_strategies:
            help: Estimates all possible Coin/Output selection strategies.
            short: e
            long: estimate-selection
        - method:
            help: Method for sending the processed invoice back to the invoice creator
            short: m
            long: method
            possible_values:
              - file
              - http
              - self
            default_value: file
            takes_value: true
        - dest:
            help: Send the transaction to the provided server (start with http://) or save as file.
            short: d
            long: dest
            takes_value: true
        - message:
            help: Optional participant message to include
            short: g
            long: message
            takes_value: true
        - input:
            help: Partial transaction to process, expects the invoicer's transaction file.
            short: i
            long: input
            takes_value: true
  - outputs:
      about: Raw wallet output info (list of outputs)
  - txs:
      about: Display transaction information
      args:
        - id:
            help: If specified, display transaction with given Id and all associated Inputs/Outputs
            short: i
            long: id
            takes_value: true
  - repost:
      about: Reposts a stored, completed but unconfirmed transaction to the chain, or dumps it to a file
      args:
        - id:
            help: Transaction ID containing the stored completed transaction
            short: i
            long: id
            takes_value: true
        - dumpfile:
            help: File name to duMp the transaction to instead of posting
            short: m
            long: dumpfile
            takes_value: true
        - fluff:
            help: Fluff the transaction (ignore Dandelion relay protocol)
            short: f
            long: fluff
  - cancel:
      about: Cancels an previously created transaction, freeing previously locked outputs for use again
      args:
        - id:
            help: The ID of the transaction to cancel
            short: i
            long: id
            takes_value: true
        - txid:
            help: The TxID UUID of the transaction to cancel
            short: t
            long: txid
            takes_value: true
  - info:
      about: Basic wallet contents summary
      args:
        - minimum_confirmations:
            help: Minimum number of confirmations required for an output to be spendable
            short: c
            long: min_conf
            default_value: "10"
            takes_value: true
  - init:
      about: Initialize a new wallet seed file and database
      args:
        - here:
            help: Create wallet files in the current directory instead of the default ~/.grin directory
            short: h
            long: here
            takes_value: false
        - short_wordlist:
            help: Generate a 12-word recovery phrase/seed instead of default 24
            short: s
            long: short_wordlist
            takes_value: false
        - recover:
            help: Initialize new wallet using a recovery phrase
            short: r
            long: recover
            takes_value: false
  - recover:
      about: Recover a wallet.seed file from a recovery phrase (default) or displays a recovery phrase for an existing seed file
      args:
        - display:
            help: Display wallet recovery phrase
            short: d
            long: display
            takes_value: false
  - restore:
      about: Restores a wallet contents from a seed file
  - check:
      about: Checks a wallet's outputs against a live node, repairing and restoring missing outputs if required
      args:
        - delete_unconfirmed:
            help: Delete any unconfirmed outputsm unlock any locked outputs and delete associated transactions while doing the check.
            short: d
            long: delete_unconfirmed
            takes_value: false<|MERGE_RESOLUTION|>--- conflicted
+++ resolved
@@ -1,9 +1,5 @@
 name: grin-wallet
-<<<<<<< HEAD
-version: "1.1.1-beta.1"
-=======
-version: "2.0.0-beta.1"
->>>>>>> 0e16dd59
+version: "2.0.0-beta.2"
 about: Reference Grin Wallet
 author: The Grin Team
 
