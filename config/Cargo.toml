[package]
name = "grin_wallet_config"
version = "5.3.0"
authors = ["Grin Developers <mimblewimble@lists.launchpad.net>"]
description = "Configuration for grin wallet , a simple, private and scalable cryptocurrency implementation based on the MimbleWimble chain format."
license = "Apache-2.0"
repository = "https://github.com/mimblewimble/grin-wallet"
keywords = [ "crypto", "grin", "mimblewimble" ]
workspace = ".."
edition = "2018"

[dependencies]
rand = "0.6"
serde = "1"
serde_derive = "1"
toml = "0.5"
dirs = "2.0"

grin_wallet_util = { path = "../util", version = "5.3.0" }

##### Grin Imports

# For Release
grin_core = "5.3.0"
grin_util = "5.3.0"

# For beta release

<<<<<<< HEAD
# grin_core = { git = "https://github.com/mimblewimble/grin", tag = "v5.2.0-beta.3"}
# grin_util = { git = "https://github.com/mimblewimble/grin", tag = "v5.2.0-beta.3" }
=======
#grin_core = { git = "https://github.com/mimblewimble/grin", tag = "v5.2.0-beta.3"}
#grin_util = { git = "https://github.com/mimblewimble/grin", tag = "v5.2.0-beta.3" }
>>>>>>> 77418125

# For bleeding edge
grin_core = { git = "https://github.com/mimblewimble/grin", branch = "master" }
grin_util = { git = "https://github.com/mimblewimble/grin", branch = "master" }

# For local testing
# grin_core = { path = "../../grin/core"}
# grin_util = { path = "../../grin/util"}

#####

[dev-dependencies]
pretty_assertions = "0.6"
<|MERGE_RESOLUTION|>--- conflicted
+++ resolved
@@ -21,18 +21,13 @@
 ##### Grin Imports
 
 # For Release
-grin_core = "5.3.0"
-grin_util = "5.3.0"
+# grin_core = "5.3.0"
+# grin_util = "5.3.0"
 
 # For beta release
 
-<<<<<<< HEAD
-# grin_core = { git = "https://github.com/mimblewimble/grin", tag = "v5.2.0-beta.3"}
-# grin_util = { git = "https://github.com/mimblewimble/grin", tag = "v5.2.0-beta.3" }
-=======
 #grin_core = { git = "https://github.com/mimblewimble/grin", tag = "v5.2.0-beta.3"}
 #grin_util = { git = "https://github.com/mimblewimble/grin", tag = "v5.2.0-beta.3" }
->>>>>>> 77418125
 
 # For bleeding edge
 grin_core = { git = "https://github.com/mimblewimble/grin", branch = "master" }
