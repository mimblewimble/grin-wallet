[package]
name = "grin_wallet"
<<<<<<< HEAD
version = "5.4.0-contracts.0"
=======
version = "5.4.0-alpha.1"
>>>>>>> d022f26a
authors = ["Grin Developers <mimblewimble@lists.launchpad.net>"]
description = "Simple, private and scalable cryptocurrency implementation based on the MimbleWimble chain format."
license = "Apache-2.0"
repository = "https://github.com/mimblewimble/grin-wallet"
keywords = [ "crypto", "grin", "mimblewimble" ]
readme = "README.md"
exclude = ["**/*.grin", "**/*.grin2"]
build = "src/build/build.rs"
edition = "2018"

[[bin]]
name = "grin-wallet"
path = "src/bin/grin-wallet.rs"

[workspace]
members = ["api", "config", "controller", "impls", "libwallet", "util"]
exclude = ["integration"]

[dependencies]
clap = { version = "2.33", features = ["yaml"] }
rpassword = "4.0"
thiserror = "1"
prettytable-rs = "0.10"
log = "0.4"
linefeed = "0.6"
semver = "0.10"
rustyline = "6"
lazy_static = "1"

<<<<<<< HEAD
grin_wallet_api = { path = "./api", version = "5.4.0-contracts.0" }
grin_wallet_impls = { path = "./impls", version = "5.4.0-contracts.0" }
grin_wallet_libwallet = { path = "./libwallet", version = "5.4.0-contracts.0" }
grin_wallet_controller = { path = "./controller", version = "5.4.0-contracts.0" }
grin_wallet_config = { path = "./config", version = "5.4.0-contracts.0" }
grin_wallet_util = { path = "./util", version = "5.4.0-contracts.0" }
=======
grin_wallet_api = { path = "./api", version = "5.4.0-alpha.1" }
grin_wallet_impls = { path = "./impls", version = "5.4.0-alpha.1" }
grin_wallet_libwallet = { path = "./libwallet", version = "5.4.0-alpha.1" }
grin_wallet_controller = { path = "./controller", version = "5.4.0-alpha.1" }
grin_wallet_config = { path = "./config", version = "5.4.0-alpha.1" }
grin_wallet_util = { path = "./util", version = "5.4.0-alpha.1" }
>>>>>>> d022f26a


##### Grin Imports

# For Release
<<<<<<< HEAD
# grin_core = "5.4.0-contracts.0"
# grin_keychain = "5.4.0-contracts.0"
# grin_util = "5.4.0-contracts.0"
# grin_api = "5.4.0-contracts.0"
=======
# grin_core = "5.4.0-alpha.1"
# grin_keychain = "5.4.0-alpha.1"
# grin_util = "5.4.0-alpha.1"
# grin_api = "5.4.0-alpha.1"
>>>>>>> d022f26a

# For beta release

# grin_core = { git = "https://github.com/mimblewimble/grin", tag = "v5.2.0-beta.3"}
# grin_keychain = { git = "https://github.com/mimblewimble/grin", tag = "v5.2.0-beta.3" }
# grin_util = { git = "https://github.com/mimblewimble/grin", tag = "v5.2.0-beta.3" }
# grin_api = { git = "https://github.com/mimblewimble/grin", tag = "v5.2.0-beta.3" }

# For bleeding edge
grin_core = { git = "https://github.com/mimblewimble/grin", branch = "master" }
grin_keychain = { git = "https://github.com/mimblewimble/grin", branch = "master" }
grin_util = { git = "https://github.com/mimblewimble/grin", branch = "master" }
grin_api = { git = "https://github.com/mimblewimble/grin", branch = "master" }

# For local testing
# grin_core = { path = "../grin/core"}
# grin_keychain = { path = "../grin/keychain"}
# grin_util = { path = "../grin/util"}
# grin_api = { path = "../grin/api"}

###### 

[build-dependencies]
built = { version = "0.7", features = ["git2"]}

[dev-dependencies]
url = "2.1"
serde = "1"
serde_derive = "1"
serde_json = "1"
remove_dir_all = "0.7"
easy-jsonrpc-mw = "0.5.4"<|MERGE_RESOLUTION|>--- conflicted
+++ resolved
@@ -1,10 +1,6 @@
 [package]
 name = "grin_wallet"
-<<<<<<< HEAD
 version = "5.4.0-contracts.0"
-=======
-version = "5.4.0-alpha.1"
->>>>>>> d022f26a
 authors = ["Grin Developers <mimblewimble@lists.launchpad.net>"]
 description = "Simple, private and scalable cryptocurrency implementation based on the MimbleWimble chain format."
 license = "Apache-2.0"
@@ -34,37 +30,21 @@
 rustyline = "6"
 lazy_static = "1"
 
-<<<<<<< HEAD
 grin_wallet_api = { path = "./api", version = "5.4.0-contracts.0" }
 grin_wallet_impls = { path = "./impls", version = "5.4.0-contracts.0" }
 grin_wallet_libwallet = { path = "./libwallet", version = "5.4.0-contracts.0" }
 grin_wallet_controller = { path = "./controller", version = "5.4.0-contracts.0" }
 grin_wallet_config = { path = "./config", version = "5.4.0-contracts.0" }
 grin_wallet_util = { path = "./util", version = "5.4.0-contracts.0" }
-=======
-grin_wallet_api = { path = "./api", version = "5.4.0-alpha.1" }
-grin_wallet_impls = { path = "./impls", version = "5.4.0-alpha.1" }
-grin_wallet_libwallet = { path = "./libwallet", version = "5.4.0-alpha.1" }
-grin_wallet_controller = { path = "./controller", version = "5.4.0-alpha.1" }
-grin_wallet_config = { path = "./config", version = "5.4.0-alpha.1" }
-grin_wallet_util = { path = "./util", version = "5.4.0-alpha.1" }
->>>>>>> d022f26a
 
 
 ##### Grin Imports
 
 # For Release
-<<<<<<< HEAD
 # grin_core = "5.4.0-contracts.0"
 # grin_keychain = "5.4.0-contracts.0"
 # grin_util = "5.4.0-contracts.0"
 # grin_api = "5.4.0-contracts.0"
-=======
-# grin_core = "5.4.0-alpha.1"
-# grin_keychain = "5.4.0-alpha.1"
-# grin_util = "5.4.0-alpha.1"
-# grin_api = "5.4.0-alpha.1"
->>>>>>> d022f26a
 
 # For beta release
 
