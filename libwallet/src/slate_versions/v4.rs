// Copyright 2020 The Grin Developers
//
// Licensed under the Apache License, Version 2.0 (the "License");
// you may not use this file except in compliance with the License.
// You may obtain a copy of the License at
//
//     http://www.apache.org/licenses/LICENSE-2.0
//
// Unless required by applicable law or agreed to in writing, software
// distributed under the License is distributed on an "AS IS" BASIS,
// WITHOUT WARRANTIES OR CONDITIONS OF ANY KIND, either express or implied.
// See the License for the specific language governing permissions and
// limitations under the License.

//! Contains V4 of the slate (grin-wallet 4.0.0)
//! Changes from V3:
//! /#### Top-Level Slate Struct

//! * The `version_info` struct is removed, and is replaced with `ver`, which has the format "[version]:[block header version]"
//! * `id` becomes a short-form base-64 encoding of the UUID binary
//! * `sta` is added, with possible values S1|S2|S3|I1|I2|I3|NA
//! * `num_participants` is renamed to `num_parts`
//! * `num_parts` may be omitted from the slate. If omitted its value is assumed to be 2.
//! * `amount` is renamed to `amt`
//! * `amt` may be removed from the slate on the S2 phase of a transaction.
//! * `fee` may be removed from the slate on the S2 phase of a transaction. It may also be ommited when intiating an I1 transaction, and added during the I2 phase.
//! * `lock_height` is removed
//! * `feat` is added to the slate denoting the Kernel feature set. May be omitted from the slate if kernel is plain (0)
//! * `ttl_cutoff_height` is renamed to `ttl`
//! * `ttl` may be omitted from the slate. If omitted its value is assumed to be 0 (no TTL).
//! *  The `participant_data` struct is renamed to `sigs`
//! * `tx` is removed
//! *  The `coms` (commitments) array is added, from which the final transaction object can be reconstructed
//! *  The `payment_proof` struct is renamed to `proof`
//! * The feat_args struct is added, which may be populated for non-Plain kernels
//! * `proof` may be omitted from the slate if it is None (null),
<<<<<<< HEAD
//! * `offset` is added, which may be optionally included during S3 and I3 to ensure the transaction can be re-built entirely from the slate information. Used for delayed transaction posting.
=======
//! * `off` (offset) is added, and will be modified by every participant in the transaction with a random
//! value - the value of their inputs' blinding factors
>>>>>>> 9450d2a3
//!
//! #### Participant Data (`sigs`)
//!
//! * `public_blind_excess` is renamed to `xs`
//! * `public_nonce` is renamed to `nonce`
//! * `part_sig` is renamed to `part`
//! * `part` may be omitted if it has not yet been filled out
//! * `xs` becomes Base64 encoded instead of a hex string
//! * `nonce` becomes Base64 encoded instead of a hex string
//! * `part` becomes Base64 encoded instead of a hex string
//! * `message` is removed
//! * `message_sig` is removed
//! * `id` is removed. Parties can identify themselves via the keys stored in their transaction context
//!
//! #### Payment Proof Data (`proof`)
//!
//! *  The `sender_address` field is renamed to `saddr`
//! *  The `receiver_address` field is renamed to `raddr`
//! *  The `receiver_signature` field is renamed to `rsig`
//! * `saddr` is Base64 encoded instead of a hex string
//! * `raddr` is Base64 encoded instead of a hex string
//! * `rsig` is Base64 encoded instead of a hex string
//! * `rsig` may be omitted if it has not yet been filled out

use crate::grin_core::core::transaction::KernelFeatures;
use crate::grin_core::libtx::secp_ser;
use crate::grin_core::map_vec;
use crate::grin_keychain::{BlindingFactor, Identifier};
use crate::grin_util::secp;
use crate::grin_util::secp::key::PublicKey;
use crate::grin_util::secp::pedersen::{Commitment, RangeProof};
use crate::grin_util::secp::Signature;
use crate::slate::CompatKernelFeatures;
use crate::slate_versions::ser;
use crate::{Error, ErrorKind};
use ed25519_dalek::PublicKey as DalekPublicKey;
use ed25519_dalek::Signature as DalekSignature;
use std::convert::TryFrom;
use uuid::Uuid;

use crate::slate_versions::v3::{
	InputV3, OutputV3, ParticipantDataV3, PaymentInfoV3, SlateV3, TransactionBodyV3, TransactionV3,
	TxKernelV3, VersionCompatInfoV3,
};

#[derive(Serialize, Deserialize, Debug, Clone)]
pub struct SlateV4 {
	// Required Fields
	/// Versioning info
	#[serde(with = "ser::version_info_v4")]
	pub ver: VersionCompatInfoV4,
	/// Unique transaction ID, selected by sender
	pub id: Uuid,
	/// Slate state
	#[serde(with = "ser::slate_state_v4")]
	pub sta: SlateStateV4,
<<<<<<< HEAD
=======
	/// Offset, modified by each participant inserting inputs
	/// as the transaction progresses
	#[serde(
		serialize_with = "ser::as_base64",
		deserialize_with = "ser::blindingfactor_from_base64"
	)]
	#[serde(default = "default_offset_zero")]
	#[serde(skip_serializing_if = "offset_is_zero")]
	pub off: BlindingFactor,
>>>>>>> 9450d2a3
	// Optional fields depending on state
	/// The number of participants intended to take part in this transaction
	#[serde(default = "default_num_participants_2")]
	#[serde(skip_serializing_if = "num_parts_is_2")]
	pub num_parts: u8,
	/// base amount (excluding fee)
	#[serde(with = "secp_ser::string_or_u64")]
	#[serde(skip_serializing_if = "u64_is_blank")]
	#[serde(default = "default_u64_0")]
	pub amt: u64,
	/// fee amount
	#[serde(with = "secp_ser::string_or_u64")]
	#[serde(default = "default_u64")]
	#[serde(skip_serializing_if = "u64_is_blank")]
	pub fee: u64,
	/// kernel features, if any
	#[serde(skip_serializing_if = "u8_is_blank")]
	#[serde(default = "default_u8_0")]
	pub feat: u8,
	/// TTL, the block height at which wallets
	/// should refuse to process the transaction and unlock all
	#[serde(with = "secp_ser::string_or_u64")]
	#[serde(skip_serializing_if = "u64_is_blank")]
	#[serde(default = "default_u64_0")]
	pub ttl: u64,
<<<<<<< HEAD
	/// Offset, output after I3 and I4 if transaction is to be
	/// stored for later posting
	#[serde(
		serialize_with = "secp_ser::as_hex",
		deserialize_with = "secp_ser::blind_from_hex"
	)]
	#[serde(default = "default_offset_zero")]
	#[serde(skip_serializing_if = "offset_is_zero")]
	pub offset: BlindingFactor,
=======
>>>>>>> 9450d2a3
	// Structs always required
	/// Participant data, each participant in the transaction will
	/// insert their public data here. For now, 0 is sender and 1
	/// is receiver, though this will change for multi-party
	pub sigs: Vec<ParticipantDataV4>,
	// Situational, but required at some point in the tx
	/// Inputs/Output commits added to slate
	#[serde(default = "default_coms_none")]
	#[serde(skip_serializing_if = "Option::is_none")]
	pub coms: Option<Vec<CommitsV4>>,
	// Optional Structs
	/// Payment Proof
	#[serde(default = "default_payment_none")]
	#[serde(skip_serializing_if = "Option::is_none")]
	pub proof: Option<PaymentInfoV4>,
	/// Kernel features arguments
	#[serde(default = "default_kernel_features_none")]
	#[serde(skip_serializing_if = "Option::is_none")]
	pub feat_args: Option<KernelFeaturesArgsV4>,
}

fn default_payment_none() -> Option<PaymentInfoV4> {
	None
}

fn default_offset_zero() -> BlindingFactor {
	BlindingFactor::zero()
}

fn offset_is_zero(o: &BlindingFactor) -> bool {
	*o == BlindingFactor::zero()
}

fn default_coms_none() -> Option<Vec<CommitsV4>> {
	None
}

fn default_u64_0() -> u64 {
	0
}

fn num_parts_is_2(n: &u8) -> bool {
	*n == 2
}

fn default_num_participants_2() -> u8 {
	2
}

fn default_kernel_features_none() -> Option<KernelFeaturesArgsV4> {
	None
}

/// Slate state definition
#[derive(Serialize, Deserialize, Debug, Clone)]
pub enum SlateStateV4 {
	/// Unknown, coming from earlier versions of the slate
	Unknown,
	/// Standard flow, freshly init
	Standard1,
	/// Standard flow, return journey
	Standard2,
	/// Standard flow, ready for transaction posting
	Standard3,
	/// Invoice flow, freshly init
	Invoice1,
	///Invoice flow, return journey
	Invoice2,
	/// Invoice flow, ready for tranasction posting
	Invoice3,
}

#[derive(Serialize, Deserialize, Debug, Clone, PartialEq, Eq)]
/// Kernel features arguments definition
pub struct KernelFeaturesArgsV4 {
	/// Lock height, for HeightLocked
	pub lock_hgt: u64,
}

#[derive(Serialize, Deserialize, Debug, Clone, PartialEq, Eq)]
pub struct VersionCompatInfoV4 {
	/// The current version of the slate format
	pub version: u16,
	/// Version of grin block header this slate is compatible with
	pub block_header_version: u16,
}

#[derive(Serialize, Deserialize, Debug, Clone, PartialEq, Eq)]
pub struct ParticipantDataV4 {
	/// Public key corresponding to private blinding factor
	#[serde(with = "ser::pubkey_base64")]
	pub xs: PublicKey,
	/// Public key corresponding to private nonce
	#[serde(with = "ser::pubkey_base64")]
	pub nonce: PublicKey,
	/// Public partial signature
	#[serde(default = "default_part_sig_none")]
	#[serde(skip_serializing_if = "Option::is_none")]
	#[serde(with = "ser::option_sig_base64")]
	pub part: Option<Signature>,
}

fn default_part_sig_none() -> Option<Signature> {
	None
}

#[derive(Serialize, Deserialize, Debug, Clone, Eq, PartialEq)]
pub struct PaymentInfoV4 {
	#[serde(with = "ser::dalek_pubkey_base64")]
	pub saddr: DalekPublicKey,
	#[serde(with = "ser::dalek_pubkey_base64")]
	pub raddr: DalekPublicKey,
	#[serde(default = "default_receiver_signature_none")]
	#[serde(with = "ser::option_dalek_sig_base64")]
	#[serde(skip_serializing_if = "Option::is_none")]
	pub rsig: Option<DalekSignature>,
<<<<<<< HEAD
}

fn default_receiver_signature_none() -> Option<DalekSignature> {
	None
}

=======
}

fn default_receiver_signature_none() -> Option<DalekSignature> {
	None
}

>>>>>>> 9450d2a3
#[derive(Debug, Copy, Clone, Serialize, Deserialize)]
pub struct CommitsV4 {
	/// Options for an output's structure or use
	#[serde(default = "default_output_feature")]
	#[serde(skip_serializing_if = "output_feature_is_plain")]
	pub f: OutputFeaturesV4,
	/// The homomorphic commitment representing the output amount
	#[serde(
		serialize_with = "ser::as_base64",
		deserialize_with = "ser::commitment_from_base64"
	)]
	pub c: Commitment,
	/// A proof that the commitment is in the right range
	/// Only applies for transaction outputs
	#[serde(with = "ser::option_rangeproof_base64")]
	#[serde(default = "default_range_proof")]
	#[serde(skip_serializing_if = "Option::is_none")]
	pub p: Option<RangeProof>,
}

#[derive(Serialize, Deserialize, Copy, Debug, Clone, PartialEq, Eq)]
pub struct OutputFeaturesV4(pub u8);

/// A transaction
#[derive(Serialize, Deserialize, Debug, Clone)]
pub struct TransactionV4 {
	/// The kernel "offset" k2
	/// excess is k1G after splitting the key k = k1 + k2
	#[serde(
		serialize_with = "secp_ser::as_hex",
		deserialize_with = "secp_ser::blind_from_hex"
	)]
	#[serde(default = "default_blinding_factor")]
	#[serde(skip_serializing_if = "blinding_factor_is_zero")]
	pub offset: BlindingFactor,
	/// The transaction body - inputs/outputs/kernels
	pub body: TransactionBodyV4,
}

fn default_blinding_factor() -> BlindingFactor {
	BlindingFactor::zero()
}

fn blinding_factor_is_zero(bf: &BlindingFactor) -> bool {
	*bf == BlindingFactor::zero()
}

/// TransactionBody is a common abstraction for transaction and block
#[derive(Serialize, Deserialize, Debug, Clone)]
pub struct TransactionBodyV4 {
	/// List of inputs spent by the transaction.
	#[serde(default = "default_inputs")]
	#[serde(skip_serializing_if = "inputs_are_empty")]
	pub ins: Vec<InputV4>,
	/// List of outputs the transaction produces.
	#[serde(default = "default_outputs")]
	#[serde(skip_serializing_if = "outputs_are_empty")]
	pub outs: Vec<OutputV4>,
	/// List of kernels that make up this transaction (usually a single kernel).
	pub kers: Vec<TxKernelV4>,
<<<<<<< HEAD
}

fn inputs_are_empty(v: &Vec<InputV4>) -> bool {
	v.len() == 0
}

fn default_inputs() -> Vec<InputV4> {
	vec![]
}

=======
}

fn inputs_are_empty(v: &Vec<InputV4>) -> bool {
	v.len() == 0
}

fn default_inputs() -> Vec<InputV4> {
	vec![]
}

>>>>>>> 9450d2a3
fn outputs_are_empty(v: &Vec<OutputV4>) -> bool {
	v.len() == 0
}

fn default_outputs() -> Vec<OutputV4> {
	vec![]
}

fn default_range_proof() -> Option<RangeProof> {
	None
}

#[derive(Serialize, Deserialize, Debug, Clone)]
pub struct InputV4 {
	/// The features of the output being spent.
	/// We will check maturity for coinbase output.
	#[serde(default = "default_output_feature")]
	#[serde(skip_serializing_if = "output_feature_is_plain")]
	pub features: OutputFeaturesV4,
	/// The commit referencing the output being spent.
	#[serde(
		serialize_with = "secp_ser::as_hex",
		deserialize_with = "secp_ser::commitment_from_hex"
	)]
	pub commit: Commitment,
}

#[derive(Debug, Copy, Clone, Serialize, Deserialize)]
pub struct OutputV4 {
	/// Options for an output's structure or use
	#[serde(default = "default_output_feature")]
	#[serde(skip_serializing_if = "output_feature_is_plain")]
	pub features: OutputFeaturesV4,
	/// The homomorphic commitment representing the output amount
	#[serde(
		serialize_with = "ser::as_base64",
		deserialize_with = "ser::commitment_from_base64"
	)]
	pub com: Commitment,
	/// A proof that the commitment is in the right range
	#[serde(
		serialize_with = "ser::as_base64",
		deserialize_with = "ser::rangeproof_from_base64"
	)]
	pub prf: RangeProof,
}

fn default_output_feature() -> OutputFeaturesV4 {
	OutputFeaturesV4(0)
}

fn output_feature_is_plain(o: &OutputFeaturesV4) -> bool {
	o.0 == 0
}

#[derive(Serialize, Deserialize, Debug, Clone)]
pub struct TxKernelV4 {
	/// Options for a kernel's structure or use
	#[serde(default = "default_kernel_feature")]
	#[serde(skip_serializing_if = "kernel_feature_is_plain")]
	pub features: CompatKernelFeatures,
	/// Fee originally included in the transaction this proof is for.
	#[serde(with = "secp_ser::string_or_u64")]
	#[serde(default = "default_u64")]
	#[serde(skip_serializing_if = "u64_is_blank")]
	pub fee: u64,
	/// This kernel is not valid earlier than lock_height blocks
	/// The max lock_height of all *inputs* to this transaction
	#[serde(with = "secp_ser::string_or_u64")]
	#[serde(default = "default_u64")]
	#[serde(skip_serializing_if = "u64_is_blank")]
	pub lock_height: u64,
	/// Remainder of the sum of all transaction commitments. If the transaction
	/// is well formed, amounts components should sum to zero and the excess
	/// is hence a valid public key.
	#[serde(
		serialize_with = "secp_ser::as_hex",
		deserialize_with = "secp_ser::commitment_from_hex"
	)]
	#[serde(default = "default_commitment")]
	#[serde(skip_serializing_if = "commitment_is_blank")]
	pub excess: Commitment,
	/// The signature proving the excess is a valid public key, which signs
	/// the transaction fee.
	#[serde(with = "secp_ser::sig_serde")]
	#[serde(default = "default_sig")]
	#[serde(skip_serializing_if = "sig_is_blank")]
	pub excess_sig: secp::Signature,
}

fn default_kernel_feature() -> CompatKernelFeatures {
	CompatKernelFeatures::Plain
}

fn kernel_feature_is_plain(k: &CompatKernelFeatures) -> bool {
	match k {
		CompatKernelFeatures::Plain => true,
		_ => false,
	}
}

fn default_commitment() -> Commitment {
	Commitment::from_vec([0u8; 1].to_vec())
}

fn commitment_is_blank(c: &Commitment) -> bool {
	for b in c.0.iter() {
		if *b != 0 {
			return false;
		}
	}
	true
}

fn default_sig() -> secp::Signature {
	Signature::from_raw_data(&[0; 64]).unwrap()
}

fn sig_is_blank(s: &secp::Signature) -> bool {
	for b in s.to_raw_data().iter() {
		if *b != 0 {
			return false;
		}
	}
	true
}

fn default_u64() -> u64 {
	0
}

fn u64_is_blank(u: &u64) -> bool {
	*u == 0
}

fn default_u8_0() -> u8 {
	0
}

fn u8_is_blank(u: &u8) -> bool {
	*u == 0
}
/// A mining node requests new coinbase via the foreign api every time a new candidate block is built.
#[derive(Serialize, Deserialize, Debug, Clone)]
pub struct CoinbaseV4 {
	/// Output
	pub output: OutputV4,
	/// Kernel
	pub kernel: TxKernelV4,
	/// Key Id
	pub key_id: Option<Identifier>,
}

// V3 to V4 For Slate
impl From<SlateV3> for SlateV4 {
	fn from(slate: SlateV3) -> SlateV4 {
		let SlateV3 {
			version_info,
			num_participants,
			id,
			tx,
			amount,
			fee,
			height: _,
			lock_height,
			ttl_cutoff_height,
			participant_data,
			payment_proof,
		} = slate.clone();
		let participant_data = map_vec!(participant_data, |data| ParticipantDataV4::from(data));
		let ver = VersionCompatInfoV4::from(&version_info);

		let payment_proof = match payment_proof {
			Some(p) => Some(PaymentInfoV4::from(&p)),
			None => None,
		};
		let ttl_cutoff_height = match ttl_cutoff_height {
			None => 0,
			Some(n) => n,
		};
		let (feat, feat_args) = match lock_height {
			0 => (0, None),
			n => (1, Some(KernelFeaturesArgsV4 { lock_hgt: n })),
		};
		SlateV4 {
			ver,
			num_parts: num_participants as u8,
			id,
			sta: SlateStateV4::Unknown,
			coms: (&slate).into(),
			amt: amount,
			fee,
			feat,
			ttl: ttl_cutoff_height,
<<<<<<< HEAD
			offset: tx.offset,
=======
			off: tx.offset,
>>>>>>> 9450d2a3
			sigs: participant_data,
			proof: payment_proof,
			feat_args,
		}
	}
}

impl From<&SlateV3> for Option<Vec<CommitsV4>> {
	fn from(slate: &SlateV3) -> Option<Vec<CommitsV4>> {
		let mut ret_vec = vec![];
		for i in slate.tx.body.inputs.iter() {
			ret_vec.push(CommitsV4 {
				f: i.features.into(),
				c: i.commit,
				p: None,
			});
		}
		for o in slate.tx.body.outputs.iter() {
			ret_vec.push(CommitsV4 {
				f: o.features.into(),
				c: o.commit,
				p: Some(o.proof),
			});
		}
		Some(ret_vec)
	}
}

impl From<&ParticipantDataV3> for ParticipantDataV4 {
	fn from(data: &ParticipantDataV3) -> ParticipantDataV4 {
		let ParticipantDataV3 {
			id,
			public_blind_excess,
			public_nonce,
			part_sig,
			message,
			message_sig,
		} = data;
		let _id = *id;
		let public_blind_excess = *public_blind_excess;
		let public_nonce = *public_nonce;
		let part_sig = *part_sig;
		let _message: Option<String> = message.as_ref().map(|t| String::from(&**t));
		let _message_sig = *message_sig;
		ParticipantDataV4 {
			xs: public_blind_excess,
			nonce: public_nonce,
			part: part_sig,
		}
	}
}

impl From<&VersionCompatInfoV3> for VersionCompatInfoV4 {
	fn from(data: &VersionCompatInfoV3) -> VersionCompatInfoV4 {
		let VersionCompatInfoV3 {
			version,
			orig_version,
			block_header_version,
		} = data;
		let version = *version;
		let _orig_version = *orig_version;
		let block_header_version = *block_header_version;
		VersionCompatInfoV4 {
			version,
			block_header_version,
		}
	}
}

impl From<TransactionV3> for TransactionV4 {
	fn from(tx: TransactionV3) -> TransactionV4 {
		let TransactionV3 { offset, body } = tx;
		let body = TransactionBodyV4::from(&body);
		TransactionV4 { offset, body }
	}
}

impl From<&TransactionBodyV3> for TransactionBodyV4 {
	fn from(body: &TransactionBodyV3) -> TransactionBodyV4 {
		let TransactionBodyV3 {
			inputs,
			outputs,
			kernels,
		} = body;

		let inputs = map_vec!(inputs, |inp| InputV4::from(inp));
		let outputs = map_vec!(outputs, |out| OutputV4::from(out));
		let kernels = map_vec!(kernels, |kern| TxKernelV4::from(kern));
		TransactionBodyV4 {
			ins: inputs,
			outs: outputs,
			kers: kernels,
		}
	}
}

impl From<&InputV3> for InputV4 {
	fn from(input: &InputV3) -> InputV4 {
		let InputV3 { features, commit } = *input;
		InputV4 {
			features: features.into(),
			commit,
		}
	}
}

impl From<&OutputV3> for OutputV4 {
	fn from(output: &OutputV3) -> OutputV4 {
		let OutputV3 {
			features,
			commit,
			proof,
		} = *output;
		OutputV4 {
			features: features.into(),
			com: commit,
			prf: proof,
		}
	}
}

impl From<&TxKernelV3> for TxKernelV4 {
	fn from(kernel: &TxKernelV3) -> TxKernelV4 {
		let (fee, lock_height) = (kernel.fee, kernel.lock_height);
		TxKernelV4 {
			features: kernel.features,
			fee,
			lock_height,
			excess: kernel.excess,
			excess_sig: kernel.excess_sig,
		}
	}
}

impl From<&PaymentInfoV3> for PaymentInfoV4 {
	fn from(input: &PaymentInfoV3) -> PaymentInfoV4 {
		let PaymentInfoV3 {
			sender_address,
			receiver_address,
			receiver_signature,
		} = *input;
		PaymentInfoV4 {
			saddr: sender_address,
			raddr: receiver_address,
			rsig: receiver_signature,
		}
	}
}

// V4 to V3
#[allow(unused_variables)]
impl TryFrom<&SlateV4> for SlateV3 {
	type Error = Error;
	fn try_from(slate: &SlateV4) -> Result<SlateV3, Error> {
		let SlateV4 {
			num_parts: num_participants,
			id,
			sta: _,
			coms,
			amt: amount,
			fee,
			feat,
			ttl: ttl_cutoff_height,
<<<<<<< HEAD
			offset,
=======
			off: offset,
>>>>>>> 9450d2a3
			sigs: participant_data,
			ver,
			proof: payment_proof,
			feat_args,
		} = slate;
		let num_participants = match *num_participants {
			0 => 2,
			n => n,
		};
		let id = *id;
		let amount = *amount;
		let fee = *fee;
		let lock_height = match feat {
			0 => 0,
			1 => match feat_args {
				None => return Err(ErrorKind::KernelFeaturesMissing("lock_hgt".to_owned()).into()),
				Some(h) => h.lock_hgt,
			},
			n => return Err(ErrorKind::UnknownKernelFeatures(*n).into()),
		};
		let participant_data = map_vec!(participant_data, |data| ParticipantDataV3::from(data));
		let version_info = VersionCompatInfoV3::from(ver);
		let payment_proof = match payment_proof {
			Some(p) => Some(PaymentInfoV3::from(p)),
			None => None,
		};
		let tx: Option<TransactionV3> = slate.into();
		let tx = match tx {
			Some(t) => TransactionV3::from(t),
			None => {
				return Err(ErrorKind::SlateInvalidDowngrade(
					"Full transaction info required".to_owned(),
				)
				.into())
			}
		};

		let ttl_cutoff_height = match *ttl_cutoff_height {
			0 => None,
			n => Some(n),
		};

		Ok(SlateV3 {
			num_participants: num_participants as usize,
			id,
			tx,
			amount,
			fee,
			height: 0,
			lock_height,
			ttl_cutoff_height,
			participant_data,
			version_info,
			payment_proof,
		})
	}
}

// Node's Transaction object and lock height to SlateV4 `coms`
impl From<&SlateV4> for Option<TransactionV3> {
	fn from(slate: &SlateV4) -> Option<TransactionV3> {
		let res = crate::slate::tx_from_slate_v4(slate);
		let tx = match res {
			Some(tx) => tx,
			None => return None,
		};
		let mut out_fee = 0;
		let mut out_lock_height = 0;
		let txv3 = TransactionV3 {
			offset: tx.offset,
			body: TransactionBodyV3 {
				inputs: tx
					.body
					.inputs
					.iter()
					.map(|i| InputV3 {
						features: i.features,
						commit: i.commit,
					})
					.collect(),
				outputs: tx
					.body
					.outputs
					.iter()
					.map(|o| OutputV3 {
						features: o.features,
						commit: o.commit,
						proof: o.proof,
					})
					.collect(),
				kernels: tx
					.body
					.kernels
					.iter()
					.map(|k| TxKernelV3 {
						features: match k.features {
							KernelFeatures::Plain { fee } => {
								out_fee = fee;
								CompatKernelFeatures::Plain
							}
							KernelFeatures::Coinbase => CompatKernelFeatures::Coinbase,
							KernelFeatures::HeightLocked { fee, lock_height } => {
								out_fee = fee;
								out_lock_height = lock_height;
								CompatKernelFeatures::HeightLocked
							}
						},
						fee: out_fee,
						lock_height: out_lock_height,
						excess: k.excess,
						excess_sig: k.excess_sig,
					})
					.collect(),
			},
		};
		Some(txv3)
	}
}

impl From<&ParticipantDataV4> for ParticipantDataV3 {
	fn from(data: &ParticipantDataV4) -> ParticipantDataV3 {
		let ParticipantDataV4 {
			xs: public_blind_excess,
			nonce: public_nonce,
			part: part_sig,
		} = data;
		let public_blind_excess = *public_blind_excess;
		let public_nonce = *public_nonce;
		let part_sig = *part_sig;
		ParticipantDataV3 {
			id: 0,
			public_blind_excess,
			public_nonce,
			part_sig,
			message: None,
			message_sig: None,
		}
	}
}

impl From<&VersionCompatInfoV4> for VersionCompatInfoV3 {
	fn from(data: &VersionCompatInfoV4) -> VersionCompatInfoV3 {
		let VersionCompatInfoV4 {
			version,
			block_header_version,
		} = data;
		let version = *version;
		let orig_version = version;
		let block_header_version = *block_header_version;
		VersionCompatInfoV3 {
			version,
			orig_version,
			block_header_version,
		}
	}
}

impl From<TransactionV4> for TransactionV3 {
	fn from(tx: TransactionV4) -> TransactionV3 {
		let TransactionV4 { offset, body } = tx;
		let body = TransactionBodyV3::from(&body);
		TransactionV3 { offset, body }
	}
}

impl From<&TransactionV4> for TransactionV3 {
	fn from(tx: &TransactionV4) -> TransactionV3 {
		let TransactionV4 { offset, body } = tx;
		let offset = offset.clone();
		let body = TransactionBodyV3::from(body);
		TransactionV3 { offset, body }
	}
}

impl From<&TransactionBodyV4> for TransactionBodyV3 {
	fn from(body: &TransactionBodyV4) -> TransactionBodyV3 {
		let TransactionBodyV4 { ins, outs, kers } = body;

		let inputs = map_vec!(ins, |inp| InputV3::from(inp));
		let outputs = map_vec!(outs, |out| OutputV3::from(out));
		let kernels = map_vec!(kers, |kern| TxKernelV3::from(kern));
		TransactionBodyV3 {
			inputs,
			outputs,
			kernels,
		}
	}
}

impl From<&InputV4> for InputV3 {
	fn from(input: &InputV4) -> InputV3 {
		let InputV4 { features, commit } = *input;
		InputV3 {
			features: features.into(),
			commit,
		}
	}
}

impl From<&OutputV4> for OutputV3 {
	fn from(output: &OutputV4) -> OutputV3 {
		let OutputV4 {
			features,
			com: commit,
			prf: proof,
		} = *output;
		OutputV3 {
			features: features.into(),
			commit,
			proof,
		}
	}
}

impl From<&TxKernelV4> for TxKernelV3 {
	fn from(kernel: &TxKernelV4) -> TxKernelV3 {
		TxKernelV3 {
			features: kernel.features,
			fee: kernel.fee,
			lock_height: kernel.lock_height,
			excess: kernel.excess,
			excess_sig: kernel.excess_sig,
		}
	}
}

impl From<&PaymentInfoV4> for PaymentInfoV3 {
	fn from(input: &PaymentInfoV4) -> PaymentInfoV3 {
		let PaymentInfoV4 {
			saddr: sender_address,
			raddr: receiver_address,
			rsig: receiver_signature,
		} = *input;
		PaymentInfoV3 {
			sender_address,
			receiver_address,
			receiver_signature,
		}
	}
}<|MERGE_RESOLUTION|>--- conflicted
+++ resolved
@@ -34,12 +34,8 @@
 //! *  The `payment_proof` struct is renamed to `proof`
 //! * The feat_args struct is added, which may be populated for non-Plain kernels
 //! * `proof` may be omitted from the slate if it is None (null),
-<<<<<<< HEAD
-//! * `offset` is added, which may be optionally included during S3 and I3 to ensure the transaction can be re-built entirely from the slate information. Used for delayed transaction posting.
-=======
 //! * `off` (offset) is added, and will be modified by every participant in the transaction with a random
 //! value - the value of their inputs' blinding factors
->>>>>>> 9450d2a3
 //!
 //! #### Participant Data (`sigs`)
 //!
@@ -96,8 +92,6 @@
 	/// Slate state
 	#[serde(with = "ser::slate_state_v4")]
 	pub sta: SlateStateV4,
-<<<<<<< HEAD
-=======
 	/// Offset, modified by each participant inserting inputs
 	/// as the transaction progresses
 	#[serde(
@@ -107,7 +101,6 @@
 	#[serde(default = "default_offset_zero")]
 	#[serde(skip_serializing_if = "offset_is_zero")]
 	pub off: BlindingFactor,
->>>>>>> 9450d2a3
 	// Optional fields depending on state
 	/// The number of participants intended to take part in this transaction
 	#[serde(default = "default_num_participants_2")]
@@ -133,18 +126,6 @@
 	#[serde(skip_serializing_if = "u64_is_blank")]
 	#[serde(default = "default_u64_0")]
 	pub ttl: u64,
-<<<<<<< HEAD
-	/// Offset, output after I3 and I4 if transaction is to be
-	/// stored for later posting
-	#[serde(
-		serialize_with = "secp_ser::as_hex",
-		deserialize_with = "secp_ser::blind_from_hex"
-	)]
-	#[serde(default = "default_offset_zero")]
-	#[serde(skip_serializing_if = "offset_is_zero")]
-	pub offset: BlindingFactor,
-=======
->>>>>>> 9450d2a3
 	// Structs always required
 	/// Participant data, each participant in the transaction will
 	/// insert their public data here. For now, 0 is sender and 1
@@ -261,21 +242,12 @@
 	#[serde(with = "ser::option_dalek_sig_base64")]
 	#[serde(skip_serializing_if = "Option::is_none")]
 	pub rsig: Option<DalekSignature>,
-<<<<<<< HEAD
 }
 
 fn default_receiver_signature_none() -> Option<DalekSignature> {
 	None
 }
 
-=======
-}
-
-fn default_receiver_signature_none() -> Option<DalekSignature> {
-	None
-}
-
->>>>>>> 9450d2a3
 #[derive(Debug, Copy, Clone, Serialize, Deserialize)]
 pub struct CommitsV4 {
 	/// Options for an output's structure or use
@@ -336,7 +308,6 @@
 	pub outs: Vec<OutputV4>,
 	/// List of kernels that make up this transaction (usually a single kernel).
 	pub kers: Vec<TxKernelV4>,
-<<<<<<< HEAD
 }
 
 fn inputs_are_empty(v: &Vec<InputV4>) -> bool {
@@ -347,18 +318,6 @@
 	vec![]
 }
 
-=======
-}
-
-fn inputs_are_empty(v: &Vec<InputV4>) -> bool {
-	v.len() == 0
-}
-
-fn default_inputs() -> Vec<InputV4> {
-	vec![]
-}
-
->>>>>>> 9450d2a3
 fn outputs_are_empty(v: &Vec<OutputV4>) -> bool {
 	v.len() == 0
 }
@@ -553,11 +512,7 @@
 			fee,
 			feat,
 			ttl: ttl_cutoff_height,
-<<<<<<< HEAD
-			offset: tx.offset,
-=======
 			off: tx.offset,
->>>>>>> 9450d2a3
 			sigs: participant_data,
 			proof: payment_proof,
 			feat_args,
@@ -721,11 +676,7 @@
 			fee,
 			feat,
 			ttl: ttl_cutoff_height,
-<<<<<<< HEAD
-			offset,
-=======
 			off: offset,
->>>>>>> 9450d2a3
 			sigs: participant_data,
 			ver,
 			proof: payment_proof,
