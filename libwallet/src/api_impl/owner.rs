// Copyright 2019 The Grin Develope;
//
// Licensed under the Apache License, Version 2.0 (the "License");
// you may not use this file except in compliance with the License.
// You may obtain a copy of the License at
//
//     http://www.apache.org/licenses/LICENSE-2.0
//
// Unless required by applicable law or agreed to in writing, software
// distributed under the License is distributed on an "AS IS" BASIS,
// WITHOUT WARRANTIES OR CONDITIONS OF ANY KIND, either express or implied.
// See the License for the specific language governing permissions and
// limitations under the License.

//! Generic implementation of owner API functions

use uuid::Uuid;

use crate::grin_core::core::hash::Hashed;
use crate::grin_core::core::Transaction;
use crate::grin_util::secp::key::SecretKey;
use crate::grin_util::Mutex;
use crate::util::OnionV3Address;

use crate::api_impl::owner_updater::StatusMessage;
use crate::grin_keychain::{BlindingFactor, Identifier, Keychain};
use crate::internal::{keys, scan, selection, tx, updater};
use crate::slate::{PaymentInfo, Slate, SlateState};
use crate::types::{AcctPathMapping, NodeClient, TxLogEntry, WalletBackend, WalletInfo};
use crate::{
	address, wallet_lock, InitTxArgs, IssueInvoiceTxArgs, NodeHeightResult, OutputCommitMapping,
	PaymentProof, ScannedBlockInfo, TxLogEntryType, WalletInitStatus, WalletInst, WalletLCProvider,
};
use crate::{Error, ErrorKind};
use ed25519_dalek::PublicKey as DalekPublicKey;
use ed25519_dalek::SecretKey as DalekSecretKey;

use std::sync::mpsc::Sender;
use std::sync::Arc;

/// List of accounts
pub fn accounts<'a, T: ?Sized, C, K>(w: &mut T) -> Result<Vec<AcctPathMapping>, Error>
where
	T: WalletBackend<'a, C, K>,
	C: NodeClient + 'a,
	K: Keychain + 'a,
{
	keys::accounts(&mut *w)
}

/// new account path
pub fn create_account_path<'a, T: ?Sized, C, K>(
	w: &mut T,
	keychain_mask: Option<&SecretKey>,
	label: &str,
) -> Result<Identifier, Error>
where
	T: WalletBackend<'a, C, K>,
	C: NodeClient + 'a,
	K: Keychain + 'a,
{
	keys::new_acct_path(&mut *w, keychain_mask, label)
}

/// set active account
pub fn set_active_account<'a, T: ?Sized, C, K>(w: &mut T, label: &str) -> Result<(), Error>
where
	T: WalletBackend<'a, C, K>,
	C: NodeClient + 'a,
	K: Keychain + 'a,
{
	w.set_parent_key_id_by_name(label)
}

/// Retrieve the payment proof address for the current parent key at
/// the given index
/// set active account
pub fn get_public_proof_address<'a, L, C, K>(
	wallet_inst: Arc<Mutex<Box<dyn WalletInst<'a, L, C, K>>>>,
	keychain_mask: Option<&SecretKey>,
	index: u32,
) -> Result<DalekPublicKey, Error>
where
	L: WalletLCProvider<'a, C, K>,
	C: NodeClient + 'a,
	K: Keychain + 'a,
{
	wallet_lock!(wallet_inst, w);
	let parent_key_id = w.parent_key_id();
	let k = w.keychain(keychain_mask)?;
	let sec_addr_key = address::address_from_derivation_path(&k, &parent_key_id, index)?;
	let addr = OnionV3Address::from_private(&sec_addr_key.0)?;
	Ok(addr.to_ed25519()?)
}

/// retrieve outputs
pub fn retrieve_outputs<'a, L, C, K>(
	wallet_inst: Arc<Mutex<Box<dyn WalletInst<'a, L, C, K>>>>,
	keychain_mask: Option<&SecretKey>,
	status_send_channel: &Option<Sender<StatusMessage>>,
	include_spent: bool,
	refresh_from_node: bool,
	tx_id: Option<u32>,
) -> Result<(bool, Vec<OutputCommitMapping>), Error>
where
	L: WalletLCProvider<'a, C, K>,
	C: NodeClient + 'a,
	K: Keychain + 'a,
{
	let validated = if refresh_from_node {
		update_wallet_state(
			wallet_inst.clone(),
			keychain_mask,
			status_send_channel,
			false,
		)?
	} else {
		false
	};

	wallet_lock!(wallet_inst, w);
	let parent_key_id = w.parent_key_id();

	Ok((
		validated,
		updater::retrieve_outputs(
			&mut **w,
			keychain_mask,
			include_spent,
			tx_id,
			Some(&parent_key_id),
		)?,
	))
}

/// Retrieve txs
pub fn retrieve_txs<'a, L, C, K>(
	wallet_inst: Arc<Mutex<Box<dyn WalletInst<'a, L, C, K>>>>,
	keychain_mask: Option<&SecretKey>,
	status_send_channel: &Option<Sender<StatusMessage>>,
	refresh_from_node: bool,
	tx_id: Option<u32>,
	tx_slate_id: Option<Uuid>,
) -> Result<(bool, Vec<TxLogEntry>), Error>
where
	L: WalletLCProvider<'a, C, K>,
	C: NodeClient + 'a,
	K: Keychain + 'a,
{
	let validated = if refresh_from_node {
		update_wallet_state(
			wallet_inst.clone(),
			keychain_mask,
			status_send_channel,
			false,
		)?
	} else {
		false
	};

	wallet_lock!(wallet_inst, w);
	let parent_key_id = w.parent_key_id();
	let txs = updater::retrieve_txs(&mut **w, tx_id, tx_slate_id, Some(&parent_key_id), false)?;

	Ok((validated, txs))
}

/// Retrieve summary info
pub fn retrieve_summary_info<'a, L, C, K>(
	wallet_inst: Arc<Mutex<Box<dyn WalletInst<'a, L, C, K>>>>,
	keychain_mask: Option<&SecretKey>,
	status_send_channel: &Option<Sender<StatusMessage>>,
	refresh_from_node: bool,
	minimum_confirmations: u64,
) -> Result<(bool, WalletInfo), Error>
where
	L: WalletLCProvider<'a, C, K>,
	C: NodeClient + 'a,
	K: Keychain + 'a,
{
	let validated = if refresh_from_node {
		update_wallet_state(
			wallet_inst.clone(),
			keychain_mask,
			status_send_channel,
			false,
		)?
	} else {
		false
	};

	wallet_lock!(wallet_inst, w);
	let parent_key_id = w.parent_key_id();
	let wallet_info = updater::retrieve_info(&mut **w, &parent_key_id, minimum_confirmations)?;
	Ok((validated, wallet_info))
}

/// Retrieve payment proof
pub fn retrieve_payment_proof<'a, L, C, K>(
	wallet_inst: Arc<Mutex<Box<dyn WalletInst<'a, L, C, K>>>>,
	keychain_mask: Option<&SecretKey>,
	status_send_channel: &Option<Sender<StatusMessage>>,
	refresh_from_node: bool,
	tx_id: Option<u32>,
	tx_slate_id: Option<Uuid>,
) -> Result<PaymentProof, Error>
where
	L: WalletLCProvider<'a, C, K>,
	C: NodeClient + 'a,
	K: Keychain + 'a,
{
	if tx_id.is_none() && tx_slate_id.is_none() {
		return Err(ErrorKind::PaymentProofRetrieval(
			"Transaction ID or Slate UUID must be specified".into(),
		)
		.into());
	}
	if refresh_from_node {
		update_wallet_state(
			wallet_inst.clone(),
			keychain_mask,
			status_send_channel,
			false,
		)?
	} else {
		false
	};
	let txs = retrieve_txs(
		wallet_inst.clone(),
		keychain_mask,
		status_send_channel,
		refresh_from_node,
		tx_id,
		tx_slate_id,
	)?;
	if txs.1.len() != 1 {
		return Err(ErrorKind::PaymentProofRetrieval("Transaction doesn't exist".into()).into());
	}
	// Pull out all needed fields, returning an error if they're not present
	let tx = txs.1[0].clone();
	let proof = match tx.payment_proof {
		Some(p) => p,
		None => {
			return Err(ErrorKind::PaymentProofRetrieval(
				"Transaction does not contain a payment proof".into(),
			)
			.into());
		}
	};
	let amount = if tx.amount_credited >= tx.amount_debited {
		tx.amount_credited - tx.amount_debited
	} else {
		let fee = match tx.fee {
			Some(f) => f,
			None => 0,
		};
		tx.amount_debited - tx.amount_credited - fee
	};
	let excess = match tx.kernel_excess {
		Some(e) => e,
		None => {
			return Err(ErrorKind::PaymentProofRetrieval(
				"Transaction does not contain kernel excess".into(),
			)
			.into());
		}
	};
	let r_sig = match proof.receiver_signature {
		Some(e) => e,
		None => {
			return Err(ErrorKind::PaymentProofRetrieval(
				"Proof does not contain receiver signature ".into(),
			)
			.into());
		}
	};
	let s_sig = match proof.sender_signature {
		Some(e) => e,
		None => {
			return Err(ErrorKind::PaymentProofRetrieval(
				"Proof does not contain sender signature ".into(),
			)
			.into());
		}
	};
	Ok(PaymentProof {
		amount: amount,
		excess: excess,
		recipient_address: OnionV3Address::from_bytes(proof.receiver_address.to_bytes()),
		recipient_sig: r_sig,
		sender_address: OnionV3Address::from_bytes(proof.sender_address.to_bytes()),
		sender_sig: s_sig,
	})
}

/// Initiate tx as sender
pub fn init_send_tx<'a, T: ?Sized, C, K>(
	w: &mut T,
	keychain_mask: Option<&SecretKey>,
	args: InitTxArgs,
	use_test_rng: bool,
) -> Result<Slate, Error>
where
	T: WalletBackend<'a, C, K>,
	C: NodeClient + 'a,
	K: Keychain + 'a,
{
	let parent_key_id = match args.src_acct_name {
		Some(d) => {
			let pm = w.get_acct_path(d)?;
			match pm {
				Some(p) => p.path,
				None => w.parent_key_id(),
			}
		}
		None => w.parent_key_id(),
	};

	let mut slate = tx::new_tx_slate(
		&mut *w,
		args.amount,
		false,
		2,
		use_test_rng,
		args.ttl_blocks,
	)?;

	if let Some(v) = args.target_slate_version {
		slate.version_info.version = v;
	};

	// if we just want to estimate, don't save a context, just send the results
	// back
	if let Some(true) = args.estimate_only {
		let (total, fee) = tx::estimate_send_tx(
			&mut *w,
			keychain_mask,
			args.amount,
			args.minimum_confirmations,
			args.max_outputs as usize,
			args.num_change_outputs as usize,
			args.selection_strategy_is_use_all,
			&parent_key_id,
		)?;
		slate.amount = total;
		slate.fee = fee;
		return Ok(slate);
	}

	let height = w.w2n_client().get_chain_tip()?.0;
	let mut context = tx::add_inputs_to_slate(
		&mut *w,
		keychain_mask,
		&mut slate,
		height,
		args.minimum_confirmations,
		args.max_outputs as usize,
		args.num_change_outputs as usize,
		args.selection_strategy_is_use_all,
		&parent_key_id,
		true,
		use_test_rng,
	)?;

	// Payment Proof, add addresses to slate and save address
	// TODO: Note we only use single derivation path for now,
	// probably want to allow sender to specify which one
	let deriv_path = 0u32;

	if let Some(a) = args.payment_proof_recipient_address {
		let k = w.keychain(keychain_mask)?;

		let sec_addr_key = address::address_from_derivation_path(&k, &parent_key_id, deriv_path)?;
		let sender_address = OnionV3Address::from_private(&sec_addr_key.0)?;

		slate.payment_proof = Some(PaymentInfo {
			sender_address: sender_address.to_ed25519()?,
			receiver_address: a.to_ed25519()?,
			receiver_signature: None,
		});

		context.payment_proof_derivation_index = Some(deriv_path);
	}

	context.offset = Some(slate.tx_or_err()?.offset.clone());

	//TODO: Remove after HF3
	slate.offset = slate.tx_or_err()?.offset.clone();

	// Save the aggsig context in our DB for when we
	// recieve the transaction back
	{
		let mut batch = w.batch(keychain_mask)?;
		batch.save_private_context(slate.id.as_bytes(), &context)?;
		batch.commit()?;
	}

	if slate.is_compact() {
		slate.compact()?;
	}

	Ok(slate)
}

/// Initiate a transaction as the recipient (invoicing)
pub fn issue_invoice_tx<'a, T: ?Sized, C, K>(
	w: &mut T,
	keychain_mask: Option<&SecretKey>,
	args: IssueInvoiceTxArgs,
	use_test_rng: bool,
) -> Result<Slate, Error>
where
	T: WalletBackend<'a, C, K>,
	C: NodeClient + 'a,
	K: Keychain + 'a,
{
	let parent_key_id = match args.dest_acct_name {
		Some(d) => {
			let pm = w.get_acct_path(d)?;
			match pm {
				Some(p) => p.path,
				None => w.parent_key_id(),
			}
		}
		None => w.parent_key_id(),
	};

	let mut slate = tx::new_tx_slate(&mut *w, args.amount, true, 2, use_test_rng, None)?;
	let height = w.w2n_client().get_chain_tip()?.0;
<<<<<<< HEAD
	let mut context = tx::add_output_to_slate(
=======
	let context = tx::add_output_to_slate(
>>>>>>> 9450d2a3
		&mut *w,
		keychain_mask,
		&mut slate,
		height,
		&parent_key_id,
		true,
		use_test_rng,
	)?;

	if let Some(v) = args.target_slate_version {
		slate.version_info.version = v;
	};

<<<<<<< HEAD
	context.offset = Some(slate.tx_or_err()?.offset.clone());

	//TODO: Remove after HF3
	slate.offset = slate.tx_or_err()?.offset.clone();

=======
>>>>>>> 9450d2a3
	// Save the aggsig context in our DB for when we
	// recieve the transaction back
	{
		let mut batch = w.batch(keychain_mask)?;
		batch.save_private_context(slate.id.as_bytes(), &context)?;
		batch.commit()?;
	}

	if slate.is_compact() {
		slate.compact()?;
	}

	Ok(slate)
}

/// Receive an invoice tx, essentially adding inputs to whatever
/// output was specified
pub fn process_invoice_tx<'a, T: ?Sized, C, K>(
	w: &mut T,
	keychain_mask: Option<&SecretKey>,
	slate: &Slate,
	args: InitTxArgs,
	use_test_rng: bool,
) -> Result<Slate, Error>
where
	T: WalletBackend<'a, C, K>,
	C: NodeClient + 'a,
	K: Keychain + 'a,
{
	let mut ret_slate = slate.clone();
	check_ttl(w, &ret_slate)?;
	let parent_key_id = match args.src_acct_name {
		Some(d) => {
			let pm = w.get_acct_path(d)?;
			match pm {
				Some(p) => p.path,
				None => w.parent_key_id(),
			}
		}
		None => w.parent_key_id(),
	};
	// Don't do this multiple times
	let tx = updater::retrieve_txs(
		&mut *w,
		None,
		Some(ret_slate.id),
		Some(&parent_key_id),
		use_test_rng,
	)?;
	for t in &tx {
		if t.tx_type == TxLogEntryType::TxSent {
			return Err(ErrorKind::TransactionAlreadyReceived(ret_slate.id.to_string()).into());
		}
	}

	let height = w.w2n_client().get_chain_tip()?.0;

	// update ttl if desired
	if let Some(b) = args.ttl_blocks {
		ret_slate.ttl_cutoff_height = height + b;
<<<<<<< HEAD
	}

	// if this is compact mode, we need to create the transaction now
	if ret_slate.is_compact() {
		ret_slate.tx = Some(Transaction::empty());
	}

=======
	}

	// if this is compact mode, we need to create the transaction now
	if ret_slate.is_compact() {
		ret_slate.tx = Some(Transaction::empty());
	}

>>>>>>> 9450d2a3
	// if self sending, make sure to store 'initiator' keys
	let context_res = w.get_private_context(keychain_mask, slate.id.as_bytes());

	let mut context = tx::add_inputs_to_slate(
		&mut *w,
		keychain_mask,
		&mut ret_slate,
		height,
		args.minimum_confirmations,
		args.max_outputs as usize,
		args.num_change_outputs as usize,
		args.selection_strategy_is_use_all,
		&parent_key_id,
		false,
		use_test_rng,
	)?;

	let keychain = w.keychain(keychain_mask)?;
	// needs to be stored as we're removing sig data for return trip. this needs to be present
	// when locking transaction context and updating tx log with excess later
	context.calculated_excess = Some(ret_slate.calc_excess(keychain.secp())?);

	// if self-sending, merge contexts
	if let Ok(c) = context_res {
		context.initial_sec_key = c.initial_sec_key;
		context.initial_sec_nonce = c.initial_sec_nonce;
<<<<<<< HEAD
		context.offset = c.offset;
=======
>>>>>>> 9450d2a3
		context.is_invoice = c.is_invoice;
		context.fee = c.fee;
		context.amount = c.amount;
		for o in c.output_ids.iter() {
			context.output_ids.push(o.clone());
		}
		for i in c.input_ids.iter() {
			context.input_ids.push(i.clone());
		}
	}

<<<<<<< HEAD
=======
	// adjust offset with inputs, repopulate inputs (initiator needs them for now)
	// TODO: Revisit post-HF3
	if ret_slate.is_compact() {
		tx::sub_inputs_from_offset(&mut *w, keychain_mask, &context, &mut ret_slate)?;
		selection::repopulate_tx(&mut *w, keychain_mask, &mut ret_slate, &context, false)?;
	}

>>>>>>> 9450d2a3
	// Save the aggsig context in our DB for when we
	// recieve the transaction back
	{
		let mut batch = w.batch(keychain_mask)?;
		batch.save_private_context(slate.id.as_bytes(), &context)?;
		batch.commit()?;
	}

	// Can remove amount as well as other sig data now
	if ret_slate.is_compact() {
		ret_slate.amount = 0;
		ret_slate.remove_other_sigdata(&keychain, &context.sec_nonce, &context.sec_key)?;
	}

	ret_slate.state = SlateState::Invoice2;
	Ok(ret_slate)
}

/// Lock sender outputs
pub fn tx_lock_outputs<'a, T: ?Sized, C, K>(
	w: &mut T,
	keychain_mask: Option<&SecretKey>,
	slate: &Slate,
) -> Result<(), Error>
where
	T: WalletBackend<'a, C, K>,
	C: NodeClient + 'a,
	K: Keychain + 'a,
{
	let context = w.get_private_context(keychain_mask, slate.id.as_bytes())?;
	let mut sl = slate.clone();
	let mut excess_override = None;
	if sl.is_compact() && sl.tx == None {
		// attempt to repopulate if we're the initiator
		sl.tx = Some(Transaction::empty());
		selection::repopulate_tx(&mut *w, keychain_mask, &mut sl, &context, true)?;
	} else if sl.participant_data.len() == 1 {
		// purely for invoice workflow, payer needs the excess back temporarily for storage
		excess_override = context.calculated_excess;
	}
	let height = w.w2n_client().get_chain_tip()?.0;
	selection::lock_tx_context(
		&mut *w,
		keychain_mask,
		&sl,
		height,
		&context,
		excess_override,
	)
}

/// Finalize slate
pub fn finalize_tx<'a, T: ?Sized, C, K>(
	w: &mut T,
	keychain_mask: Option<&SecretKey>,
	slate: &Slate,
) -> Result<Slate, Error>
where
	T: WalletBackend<'a, C, K>,
	C: NodeClient + 'a,
	K: Keychain + 'a,
{
	let mut sl = slate.clone();
	check_ttl(w, &sl)?;
	let context = w.get_private_context(keychain_mask, sl.id.as_bytes())?;
	let parent_key_id = w.parent_key_id();
<<<<<<< HEAD
	if sl.is_compact() {
		selection::repopulate_tx(&mut *w, keychain_mask, &mut sl, &context, true)?;
	}
=======

	// since we're now actually inserting our inputs, pick an offset and adjust
	// our contribution to the excess by offset amount
	// TODO: Post HF3, this should allow for inputs to be picked at this stage
	// as opposed to locking them prior to this stage, as the excess to this point
	// will just be the change output

	if sl.is_compact() {
		tx::sub_inputs_from_offset(&mut *w, keychain_mask, &context, &mut sl)?;
		selection::repopulate_tx(&mut *w, keychain_mask, &mut sl, &context, true)?;
	}

>>>>>>> 9450d2a3
	tx::complete_tx(&mut *w, keychain_mask, &mut sl, &context)?;
	tx::verify_slate_payment_proof(&mut *w, keychain_mask, &parent_key_id, &context, &sl)?;
	tx::update_stored_tx(&mut *w, keychain_mask, &context, &sl, false)?;
	{
		let mut batch = w.batch(keychain_mask)?;
		batch.delete_private_context(sl.id.as_bytes())?;
		batch.commit()?;
	}
	sl.state = SlateState::Standard3;
	if sl.is_compact() {
		sl.amount = 0;
<<<<<<< HEAD
		// fill in offset in case of delayed posting
		sl.offset = match context.offset {
			Some(o) => o,
			None => BlindingFactor::zero(),
		};
=======
>>>>>>> 9450d2a3
	}
	Ok(sl)
}

/// cancel tx
pub fn cancel_tx<'a, L, C, K>(
	wallet_inst: Arc<Mutex<Box<dyn WalletInst<'a, L, C, K>>>>,
	keychain_mask: Option<&SecretKey>,
	status_send_channel: &Option<Sender<StatusMessage>>,
	tx_id: Option<u32>,
	tx_slate_id: Option<Uuid>,
) -> Result<(), Error>
where
	L: WalletLCProvider<'a, C, K>,
	C: NodeClient + 'a,
	K: Keychain + 'a,
{
	if !update_wallet_state(
		wallet_inst.clone(),
		keychain_mask,
		status_send_channel,
		false,
	)? {
		return Err(ErrorKind::TransactionCancellationError(
			"Can't contact running Grin node. Not Cancelling.",
		)
		.into());
	}
	wallet_lock!(wallet_inst, w);
	let parent_key_id = w.parent_key_id();
	tx::cancel_tx(&mut **w, keychain_mask, &parent_key_id, tx_id, tx_slate_id)
}

/// get stored tx
pub fn get_stored_tx<'a, T: ?Sized, C, K>(w: &T, id: &Uuid) -> Result<Option<Transaction>, Error>
where
	T: WalletBackend<'a, C, K>,
	C: NodeClient + 'a,
	K: Keychain + 'a,
{
	w.get_stored_tx(&format!("{}", id))
}

/// Posts a transaction to the chain
/// take a client impl instead of wallet so as not to have to lock the wallet
pub fn post_tx<'a, C>(client: &C, tx: &Transaction, fluff: bool) -> Result<(), Error>
where
	C: NodeClient + 'a,
{
	let res = client.post_tx(tx, fluff);
	if let Err(e) = res {
		error!("api: post_tx: failed with error: {}", e);
		Err(e)
	} else {
		debug!(
			"api: post_tx: successfully posted tx: {}, fluff? {}",
			tx.hash(),
			fluff
		);
		Ok(())
	}
}

/// check repair
/// Accepts a wallet inst instead of a raw wallet so it can
/// lock as little as possible
pub fn scan<'a, L, C, K>(
	wallet_inst: Arc<Mutex<Box<dyn WalletInst<'a, L, C, K>>>>,
	keychain_mask: Option<&SecretKey>,
	start_height: Option<u64>,
	delete_unconfirmed: bool,
	status_send_channel: &Option<Sender<StatusMessage>>,
) -> Result<(), Error>
where
	L: WalletLCProvider<'a, C, K>,
	C: NodeClient + 'a,
	K: Keychain + 'a,
{
	update_outputs(wallet_inst.clone(), keychain_mask, true)?;
	let tip = {
		wallet_lock!(wallet_inst, w);
		w.w2n_client().get_chain_tip()?
	};

	let start_height = match start_height {
		Some(h) => h,
		None => 1,
	};

	let mut info = scan::scan(
		wallet_inst.clone(),
		keychain_mask,
		delete_unconfirmed,
		start_height,
		tip.0,
		status_send_channel,
	)?;
	info.hash = tip.1;

	wallet_lock!(wallet_inst, w);
	let mut batch = w.batch(keychain_mask)?;
	batch.save_last_scanned_block(info)?;
	batch.commit()?;

	Ok(())
}

/// node height
pub fn node_height<'a, L, C, K>(
	wallet_inst: Arc<Mutex<Box<dyn WalletInst<'a, L, C, K>>>>,
	keychain_mask: Option<&SecretKey>,
) -> Result<NodeHeightResult, Error>
where
	L: WalletLCProvider<'a, C, K>,
	C: NodeClient + 'a,
	K: Keychain + 'a,
{
	let res = {
		wallet_lock!(wallet_inst, w);
		w.w2n_client().get_chain_tip()
	};
	match res {
		Ok(r) => Ok(NodeHeightResult {
			height: r.0,
			header_hash: r.1,
			updated_from_node: true,
		}),
		Err(_) => {
			let outputs = retrieve_outputs(wallet_inst, keychain_mask, &None, true, false, None)?;
			let height = match outputs.1.iter().map(|m| m.output.height).max() {
				Some(height) => height,
				None => 0,
			};
			Ok(NodeHeightResult {
				height,
				header_hash: "".to_owned(),
				updated_from_node: false,
			})
		}
	}
}

/// return whether slate was an invoice tx
pub fn context_is_invoice<'a, L, C, K>(
	wallet_inst: Arc<Mutex<Box<dyn WalletInst<'a, L, C, K>>>>,
	keychain_mask: Option<&SecretKey>,
	slate: &Slate,
) -> Result<bool, Error>
where
	L: WalletLCProvider<'a, C, K>,
	C: NodeClient + 'a,
	K: Keychain + 'a,
{
	let context = {
		wallet_lock!(wallet_inst, w);
		let context = w.get_private_context(keychain_mask, slate.id.as_bytes())?;
		context
	};
	Ok(context.is_invoice)
}

/// Experimental, wrap the entire definition of how a wallet's state is updated
pub fn update_wallet_state<'a, L, C, K>(
	wallet_inst: Arc<Mutex<Box<dyn WalletInst<'a, L, C, K>>>>,
	keychain_mask: Option<&SecretKey>,
	status_send_channel: &Option<Sender<StatusMessage>>,
	update_all: bool,
) -> Result<bool, Error>
where
	L: WalletLCProvider<'a, C, K>,
	C: NodeClient + 'a,
	K: Keychain + 'a,
{
	let parent_key_id = {
		wallet_lock!(wallet_inst, w);
		w.parent_key_id()
	};
	let client = {
		wallet_lock!(wallet_inst, w);
		w.w2n_client().clone()
	};

	// Step 1: Update outputs and transactions purely based on UTXO state
	if let Some(ref s) = status_send_channel {
		let _ = s.send(StatusMessage::UpdatingOutputs(
			"Updating outputs from node".to_owned(),
		));
	}
	let mut result = update_outputs(wallet_inst.clone(), keychain_mask, update_all)?;

	if !result {
		if let Some(ref s) = status_send_channel {
			let _ = s.send(StatusMessage::UpdateWarning(
				"Updater Thread unable to contact node".to_owned(),
			));
		}
		return Ok(result);
	}

	if let Some(ref s) = status_send_channel {
		let _ = s.send(StatusMessage::UpdatingTransactions(
			"Updating transactions".to_owned(),
		));
	}

	// Step 2: Update outstanding transactions with no change outputs by kernel
	let mut txs = {
		wallet_lock!(wallet_inst, w);
		updater::retrieve_txs(&mut **w, None, None, Some(&parent_key_id), true)?
	};
	result = update_txs_via_kernel(wallet_inst.clone(), keychain_mask, &mut txs)?;
	if !result {
		if let Some(ref s) = status_send_channel {
			let _ = s.send(StatusMessage::UpdateWarning(
				"Updater Thread unable to contact node".to_owned(),
			));
		}
		return Ok(result);
	}

	// Step 3: Scan back a bit on the chain
	let res = client.get_chain_tip();
	// if we can't get the tip, don't continue
	let tip = match res {
		Ok(t) => t,
		Err(_) => {
			if let Some(ref s) = status_send_channel {
				let _ = s.send(StatusMessage::UpdateWarning(
					"Updater Thread unable to contact node".to_owned(),
				));
			}
			return Ok(false);
		}
	};

	// Check if this is a restored wallet that needs a full scan
	let last_scanned_block = {
		wallet_lock!(wallet_inst, w);
		match w.init_status()? {
			WalletInitStatus::InitNeedsScanning => ScannedBlockInfo {
				height: 0,
				hash: "".to_owned(),
				start_pmmr_index: 0,
				last_pmmr_index: 0,
			},
			WalletInitStatus::InitNoScanning => ScannedBlockInfo {
				height: tip.clone().0,
				hash: tip.clone().1,
				start_pmmr_index: 0,
				last_pmmr_index: 0,
			},
			WalletInitStatus::InitComplete => w.last_scanned_block()?,
		}
	};

	let start_index = last_scanned_block.height.saturating_sub(100);

	if last_scanned_block.height == 0 {
		let msg = "This wallet has not been scanned against the current chain. Beginning full scan... (this first scan may take a while, but subsequent scans will be much quicker)".to_string();
		if let Some(ref s) = status_send_channel {
			let _ = s.send(StatusMessage::FullScanWarn(msg));
		}
	}

	let mut info = scan::scan(
		wallet_inst.clone(),
		keychain_mask,
		false,
		start_index,
		tip.0,
		status_send_channel,
	)?;

	info.hash = tip.1;

	{
		wallet_lock!(wallet_inst, w);
		let mut batch = w.batch(keychain_mask)?;
		batch.save_last_scanned_block(info)?;
		// init considered complete after first successful update
		batch.save_init_status(WalletInitStatus::InitComplete)?;
		batch.commit()?;
	}

	// Step 5: Cancel any transactions with an expired TTL
	for tx in txs {
		if let Some(e) = tx.ttl_cutoff_height {
			if tip.0 >= e {
				wallet_lock!(wallet_inst, w);
				let parent_key_id = w.parent_key_id();
				tx::cancel_tx(&mut **w, keychain_mask, &parent_key_id, Some(tx.id), None)?;
			}
		}
	}

	Ok(result)
}

/// Check TTL
pub fn check_ttl<'a, T: ?Sized, C, K>(w: &mut T, slate: &Slate) -> Result<(), Error>
where
	T: WalletBackend<'a, C, K>,
	C: NodeClient + 'a,
	K: Keychain + 'a,
{
	// Refuse if TTL is expired
	let last_confirmed_height = w.last_confirmed_height()?;
	if slate.ttl_cutoff_height != 0 {
		if last_confirmed_height >= slate.ttl_cutoff_height {
			return Err(ErrorKind::TransactionExpired.into());
		}
	}
	Ok(())
}

/// Verify/validate arbitrary payment proof
/// Returns (whether this wallet is the sender, whether this wallet is the recipient)
pub fn verify_payment_proof<'a, L, C, K>(
	wallet_inst: Arc<Mutex<Box<dyn WalletInst<'a, L, C, K>>>>,
	keychain_mask: Option<&SecretKey>,
	proof: &PaymentProof,
) -> Result<(bool, bool), Error>
where
	L: WalletLCProvider<'a, C, K>,
	C: NodeClient + 'a,
	K: Keychain + 'a,
{
	let sender_pubkey = proof.sender_address.to_ed25519()?;
	let msg = tx::payment_proof_message(proof.amount, &proof.excess, sender_pubkey)?;

	let (mut client, parent_key_id, keychain) = {
		wallet_lock!(wallet_inst, w);
		(
			w.w2n_client().clone(),
			w.parent_key_id(),
			w.keychain(keychain_mask)?,
		)
	};

	// Check kernel exists
	match client.get_kernel(&proof.excess, None, None) {
		Err(e) => {
			return Err(ErrorKind::PaymentProof(format!(
				"Error retrieving kernel from chain: {}",
				e
			))
			.into());
		}
		Ok(None) => {
			return Err(ErrorKind::PaymentProof(format!(
				"Transaction kernel with excess {:?} not found on chain",
				proof.excess
			))
			.into());
		}
		Ok(Some(_)) => {}
	};

	// Check Sigs
	let recipient_pubkey = proof.recipient_address.to_ed25519()?;
	if recipient_pubkey.verify(&msg, &proof.recipient_sig).is_err() {
		return Err(ErrorKind::PaymentProof("Invalid recipient signature".to_owned()).into());
	};

	let sender_pubkey = proof.sender_address.to_ed25519()?;
	if sender_pubkey.verify(&msg, &proof.sender_sig).is_err() {
		return Err(ErrorKind::PaymentProof("Invalid sender signature".to_owned()).into());
	};

	// for now, simple test as to whether one of the addresses belongs to this wallet
	let sec_key = address::address_from_derivation_path(&keychain, &parent_key_id, 0)?;
	let d_skey = match DalekSecretKey::from_bytes(&sec_key.0) {
		Ok(k) => k,
		Err(e) => {
			return Err(ErrorKind::ED25519Key(format!("{}", e)).into());
		}
	};
	let my_address_pubkey: DalekPublicKey = (&d_skey).into();

	let sender_mine = my_address_pubkey == sender_pubkey;
	let recipient_mine = my_address_pubkey == recipient_pubkey;

	Ok((sender_mine, recipient_mine))
}

/// Attempt to update outputs in wallet, return whether it was successful
fn update_outputs<'a, L, C, K>(
	wallet_inst: Arc<Mutex<Box<dyn WalletInst<'a, L, C, K>>>>,
	keychain_mask: Option<&SecretKey>,
	update_all: bool,
) -> Result<bool, Error>
where
	L: WalletLCProvider<'a, C, K>,
	C: NodeClient + 'a,
	K: Keychain + 'a,
{
	wallet_lock!(wallet_inst, w);
	let parent_key_id = w.parent_key_id();
	match updater::refresh_outputs(&mut **w, keychain_mask, &parent_key_id, update_all) {
		Ok(_) => Ok(true),
		Err(e) => {
			if let ErrorKind::InvalidKeychainMask = e.kind() {
				return Err(e);
			}
			Ok(false)
		}
	}
}

/// Update transactions that need to be validated via kernel lookup
fn update_txs_via_kernel<'a, L, C, K>(
	wallet_inst: Arc<Mutex<Box<dyn WalletInst<'a, L, C, K>>>>,
	keychain_mask: Option<&SecretKey>,
	txs: &mut Vec<TxLogEntry>,
) -> Result<bool, Error>
where
	L: WalletLCProvider<'a, C, K>,
	C: NodeClient + 'a,
	K: Keychain + 'a,
{
	let parent_key_id = {
		wallet_lock!(wallet_inst, w);
		w.parent_key_id()
	};

	let mut client = {
		wallet_lock!(wallet_inst, w);
		w.w2n_client().clone()
	};

	let height = match client.get_chain_tip() {
		Ok(h) => h.0,
		Err(_) => return Ok(false),
	};

	for tx in txs.iter_mut() {
		if tx.confirmed {
			continue;
		}
		if tx.amount_debited != 0 && tx.amount_credited != 0 {
			continue;
		}
		if let Some(e) = tx.kernel_excess {
			let res = client.get_kernel(&e, tx.kernel_lookup_min_height, Some(height));
			let kernel = match res {
				Ok(k) => k,
				Err(_) => return Ok(false),
			};
			if let Some(k) = kernel {
				debug!("Kernel Retrieved: {:?}", k);
				wallet_lock!(wallet_inst, w);
				let mut batch = w.batch(keychain_mask)?;
				tx.confirmed = true;
				tx.update_confirmation_ts();
				batch.save_tx_log_entry(tx.clone(), &parent_key_id)?;
				batch.commit()?;
			}
		} else {
			warn!("Attempted to update via kernel excess for transaction {:?}, but kernel excess was not stored", tx.tx_slate_id);
		}
	}
	Ok(true)
}<|MERGE_RESOLUTION|>--- conflicted
+++ resolved
@@ -23,7 +23,7 @@
 use crate::util::OnionV3Address;
 
 use crate::api_impl::owner_updater::StatusMessage;
-use crate::grin_keychain::{BlindingFactor, Identifier, Keychain};
+use crate::grin_keychain::{Identifier, Keychain};
 use crate::internal::{keys, scan, selection, tx, updater};
 use crate::slate::{PaymentInfo, Slate, SlateState};
 use crate::types::{AcctPathMapping, NodeClient, TxLogEntry, WalletBackend, WalletInfo};
@@ -382,11 +382,6 @@
 		context.payment_proof_derivation_index = Some(deriv_path);
 	}
 
-	context.offset = Some(slate.tx_or_err()?.offset.clone());
-
-	//TODO: Remove after HF3
-	slate.offset = slate.tx_or_err()?.offset.clone();
-
 	// Save the aggsig context in our DB for when we
 	// recieve the transaction back
 	{
@@ -427,11 +422,7 @@
 
 	let mut slate = tx::new_tx_slate(&mut *w, args.amount, true, 2, use_test_rng, None)?;
 	let height = w.w2n_client().get_chain_tip()?.0;
-<<<<<<< HEAD
-	let mut context = tx::add_output_to_slate(
-=======
 	let context = tx::add_output_to_slate(
->>>>>>> 9450d2a3
 		&mut *w,
 		keychain_mask,
 		&mut slate,
@@ -445,14 +436,6 @@
 		slate.version_info.version = v;
 	};
 
-<<<<<<< HEAD
-	context.offset = Some(slate.tx_or_err()?.offset.clone());
-
-	//TODO: Remove after HF3
-	slate.offset = slate.tx_or_err()?.offset.clone();
-
-=======
->>>>>>> 9450d2a3
 	// Save the aggsig context in our DB for when we
 	// recieve the transaction back
 	{
@@ -513,7 +496,6 @@
 	// update ttl if desired
 	if let Some(b) = args.ttl_blocks {
 		ret_slate.ttl_cutoff_height = height + b;
-<<<<<<< HEAD
 	}
 
 	// if this is compact mode, we need to create the transaction now
@@ -521,15 +503,6 @@
 		ret_slate.tx = Some(Transaction::empty());
 	}
 
-=======
-	}
-
-	// if this is compact mode, we need to create the transaction now
-	if ret_slate.is_compact() {
-		ret_slate.tx = Some(Transaction::empty());
-	}
-
->>>>>>> 9450d2a3
 	// if self sending, make sure to store 'initiator' keys
 	let context_res = w.get_private_context(keychain_mask, slate.id.as_bytes());
 
@@ -556,10 +529,6 @@
 	if let Ok(c) = context_res {
 		context.initial_sec_key = c.initial_sec_key;
 		context.initial_sec_nonce = c.initial_sec_nonce;
-<<<<<<< HEAD
-		context.offset = c.offset;
-=======
->>>>>>> 9450d2a3
 		context.is_invoice = c.is_invoice;
 		context.fee = c.fee;
 		context.amount = c.amount;
@@ -571,8 +540,6 @@
 		}
 	}
 
-<<<<<<< HEAD
-=======
 	// adjust offset with inputs, repopulate inputs (initiator needs them for now)
 	// TODO: Revisit post-HF3
 	if ret_slate.is_compact() {
@@ -580,7 +547,6 @@
 		selection::repopulate_tx(&mut *w, keychain_mask, &mut ret_slate, &context, false)?;
 	}
 
->>>>>>> 9450d2a3
 	// Save the aggsig context in our DB for when we
 	// recieve the transaction back
 	{
@@ -647,11 +613,6 @@
 	check_ttl(w, &sl)?;
 	let context = w.get_private_context(keychain_mask, sl.id.as_bytes())?;
 	let parent_key_id = w.parent_key_id();
-<<<<<<< HEAD
-	if sl.is_compact() {
-		selection::repopulate_tx(&mut *w, keychain_mask, &mut sl, &context, true)?;
-	}
-=======
 
 	// since we're now actually inserting our inputs, pick an offset and adjust
 	// our contribution to the excess by offset amount
@@ -664,7 +625,6 @@
 		selection::repopulate_tx(&mut *w, keychain_mask, &mut sl, &context, true)?;
 	}
 
->>>>>>> 9450d2a3
 	tx::complete_tx(&mut *w, keychain_mask, &mut sl, &context)?;
 	tx::verify_slate_payment_proof(&mut *w, keychain_mask, &parent_key_id, &context, &sl)?;
 	tx::update_stored_tx(&mut *w, keychain_mask, &context, &sl, false)?;
@@ -676,14 +636,6 @@
 	sl.state = SlateState::Standard3;
 	if sl.is_compact() {
 		sl.amount = 0;
-<<<<<<< HEAD
-		// fill in offset in case of delayed posting
-		sl.offset = match context.offset {
-			Some(o) => o,
-			None => BlindingFactor::zero(),
-		};
-=======
->>>>>>> 9450d2a3
 	}
 	Ok(sl)
 }
