--- conflicted
+++ resolved
@@ -17,11 +17,7 @@
 
 use crate::api_impl::owner::check_ttl;
 use crate::grin_core::core::transaction::Transaction;
-<<<<<<< HEAD
-use crate::grin_keychain::{BlindingFactor, Keychain};
-=======
 use crate::grin_keychain::Keychain;
->>>>>>> 9450d2a3
 use crate::grin_util::secp::key::SecretKey;
 use crate::internal::{selection, tx, updater};
 use crate::slate_versions::SlateVersion;
@@ -100,10 +96,7 @@
 	}
 
 	let height = w.last_confirmed_height()?;
-<<<<<<< HEAD
-=======
 	let keychain = w.keychain(keychain_mask)?;
->>>>>>> 9450d2a3
 
 	let context = tx::add_output_to_slate(
 		&mut *w,
@@ -115,10 +108,6 @@
 		use_test_rng,
 	)?;
 
-<<<<<<< HEAD
-	let keychain = w.keychain(keychain_mask)?;
-=======
->>>>>>> 9450d2a3
 	let excess = ret_slate.calc_excess(keychain.secp())?;
 
 	if let Some(ref mut p) = ret_slate.payment_proof {
@@ -173,14 +162,6 @@
 	sl.state = SlateState::Invoice3;
 	if sl.is_compact() {
 		sl.amount = 0;
-<<<<<<< HEAD
-		// fill in offset in case of delayed posting
-		sl.offset = match context.offset {
-			Some(o) => o,
-			None => BlindingFactor::zero(),
-		};
-=======
->>>>>>> 9450d2a3
 	}
 	Ok(sl)
 }