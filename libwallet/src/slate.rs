// Copyright 2019 The Grin Developers
//
// Licensed under the Apache License, Version 2.0 (the "License");
// you may not use this file except in compliance with the License.
// You may obtain a copy of the License at
//
//     http://www.apache.org/licenses/LICENSE-2.0
//
// Unless required by applicable law or agreed to in writing, software
// distributed under the License is distributed on an "AS IS" BASIS,
// WITHOUT WARRANTIES OR CONDITIONS OF ANY KIND, either express or implied.
// See the License for the specific language governing permissions and
// limitations under the License.

//! Functions for building partial transactions to be passed
//! around during an interactive wallet exchange

use crate::blake2::blake2b::blake2b;
use crate::error::{Error, ErrorKind};
use crate::grin_core::core::amount_to_hr_string;
use crate::grin_core::core::committed::Committed;
use crate::grin_core::core::transaction::{
	Input, KernelFeatures, Output, Transaction, TransactionBody, TxKernel, Weighting,
};
use crate::grin_core::core::verifier_cache::LruVerifierCache;
use crate::grin_core::libtx::{aggsig, build, proof::ProofBuild, secp_ser, tx_fee};
use crate::grin_core::map_vec;
use crate::grin_keychain::{BlindSum, BlindingFactor, Keychain};
use crate::grin_util::secp::key::{PublicKey, SecretKey};
use crate::grin_util::secp::pedersen::Commitment;
use crate::grin_util::secp::Signature;
use crate::grin_util::{self, secp, RwLock};
use crate::slate_versions::ser as dalek_ser;
use ed25519_dalek::PublicKey as DalekPublicKey;
use ed25519_dalek::Signature as DalekSignature;
use failure::ResultExt;
use rand::rngs::mock::StepRng;
use rand::thread_rng;
use serde::ser::{Serialize, Serializer};
use serde_json;
use std::fmt;
use std::sync::Arc;
use uuid::Uuid;

use crate::slate_versions::v3::{
	CoinbaseV3, InputV3, OutputV3, ParticipantDataV3, PaymentInfoV3, SlateV3, TransactionBodyV3,
	TransactionV3, TxKernelV3, VersionCompatInfoV3,
};
use crate::slate_versions::{CURRENT_SLATE_VERSION, GRIN_BLOCK_HEADER_VERSION};
use crate::types::CbData;

#[derive(Serialize, Deserialize, Debug, Clone)]
pub struct PaymentInfo {
	#[serde(with = "dalek_ser::dalek_pubkey_serde")]
	pub sender_address: DalekPublicKey,
	#[serde(with = "dalek_ser::dalek_pubkey_serde")]
	pub receiver_address: DalekPublicKey,
	#[serde(with = "dalek_ser::option_dalek_sig_serde")]
	pub receiver_signature: Option<DalekSignature>,
}

/// Public data for each participant in the slate
#[derive(Serialize, Deserialize, Debug, Clone)]
pub struct ParticipantData {
	/// Id of participant in the transaction. (For now, 0=sender, 1=rec)
	#[serde(with = "secp_ser::string_or_u64")]
	pub id: u64,
	/// Public key corresponding to private blinding factor
	#[serde(with = "secp_ser::pubkey_serde")]
	pub public_blind_excess: PublicKey,
	/// Public key corresponding to private nonce
	#[serde(with = "secp_ser::pubkey_serde")]
	pub public_nonce: PublicKey,
	/// Public partial signature
	#[serde(with = "secp_ser::option_sig_serde")]
	pub part_sig: Option<Signature>,
	/// A message for other participants
	pub message: Option<String>,
	/// Signature, created with private key corresponding to 'public_blind_excess'
	#[serde(with = "secp_ser::option_sig_serde")]
	pub message_sig: Option<Signature>,
}

impl ParticipantData {
	/// A helper to return whether this participant
	/// has completed round 1 and round 2;
	/// Round 1 has to be completed before instantiation of this struct
	/// anyhow, and for each participant consists of:
	/// -Inputs added to transaction
	/// -Outputs added to transaction
	/// -Public signature nonce chosen and added
	/// -Public contribution to blinding factor chosen and added
	/// Round 2 can only be completed after all participants have
	/// performed round 1, and adds:
	/// -Part sig is filled out
	pub fn is_complete(&self) -> bool {
		self.part_sig.is_some()
	}
}

/// Public message data (for serialising and storage)
#[derive(Serialize, Deserialize, Debug, Clone)]
pub struct ParticipantMessageData {
	/// id of the particpant in the tx
	#[serde(with = "secp_ser::string_or_u64")]
	pub id: u64,
	/// Public key
	#[serde(with = "secp_ser::pubkey_serde")]
	pub public_key: PublicKey,
	/// Message,
	pub message: Option<String>,
	/// Signature
	#[serde(with = "secp_ser::option_sig_serde")]
	pub message_sig: Option<Signature>,
}

impl ParticipantMessageData {
	/// extract relevant message data from participant data
	pub fn from_participant_data(p: &ParticipantData) -> ParticipantMessageData {
		ParticipantMessageData {
			id: p.id,
			public_key: p.public_blind_excess,
			message: p.message.clone(),
			message_sig: p.message_sig.clone(),
		}
	}
}

impl fmt::Display for ParticipantMessageData {
	fn fmt(&self, f: &mut fmt::Formatter) -> fmt::Result {
		writeln!(f, "")?;
		write!(f, "Participant ID {} ", self.id)?;
		if self.id == 0 {
			writeln!(f, "(Sender)")?;
		} else {
			writeln!(f, "(Recipient)")?;
		}
		writeln!(f, "---------------------")?;
		let static_secp = grin_util::static_secp_instance();
		let static_secp = static_secp.lock();
		writeln!(
			f,
			"Public Key: {}",
			&grin_util::to_hex(self.public_key.serialize_vec(&static_secp, true).to_vec())
		)?;
		let message = match self.message.clone() {
			None => "None".to_owned(),
			Some(m) => m,
		};
		writeln!(f, "Message: {}", message)?;
		let message_sig = match self.message_sig.clone() {
			None => "None".to_owned(),
			Some(m) => grin_util::to_hex(m.to_raw_data().to_vec()),
		};
		writeln!(f, "Message Signature: {}", message_sig)
	}
}

/// A 'Slate' is passed around to all parties to build up all of the public
/// transaction data needed to create a finalized transaction. Callers can pass
/// the slate around by whatever means they choose, (but we can provide some
/// binary or JSON serialization helpers here).

#[derive(Deserialize, Debug, Clone)]
pub struct Slate {
	/// Versioning info
	pub version_info: VersionCompatInfo,
	/// The number of participants intended to take part in this transaction
	pub num_participants: usize,
	/// Unique transaction ID, selected by sender
	pub id: Uuid,
	/// The core transaction data:
	/// inputs, outputs, kernels, kernel offset
	pub tx: Transaction,
	/// base amount (excluding fee)
	#[serde(with = "secp_ser::string_or_u64")]
	pub amount: u64,
	/// fee amount
	#[serde(with = "secp_ser::string_or_u64")]
	pub fee: u64,
	/// Block height for the transaction
	#[serde(with = "secp_ser::string_or_u64")]
	pub height: u64,
	/// Lock height
	#[serde(with = "secp_ser::string_or_u64")]
	pub lock_height: u64,
<<<<<<< HEAD
	/// TTL, the block height at which wallets
	/// should refuse to process the transaction and unlock all
	/// associated outputs
	#[serde(with = "secp_ser::string_or_u64")]
	pub ttl_cutoff_height: u64,
=======
	/// TTL cutoff height, after which point the transaction should be
	/// cancelled and no further transactions accepted
	#[serde(with = "secp_ser::opt_string_or_u64")]
	pub ttl_cutoff_height: Option<u64>,
>>>>>>> f717372a
	/// Participant data, each participant in the transaction will
	/// insert their public data here. For now, 0 is sender and 1
	/// is receiver, though this will change for multi-party
	pub participant_data: Vec<ParticipantData>,
	/// Payment Proof
	#[serde(default = "default_payment_none")]
	pub payment_proof: Option<PaymentInfo>,
}

fn default_payment_none() -> Option<PaymentInfo> {
	None
}
/// Versioning and compatibility info about this slate
#[derive(Serialize, Deserialize, Debug, Clone)]
pub struct VersionCompatInfo {
	/// The current version of the slate format
	pub version: u16,
	/// Original version this slate was converted from
	pub orig_version: u16,
	/// The grin block header version this slate is intended for
	pub block_header_version: u16,
}

/// Helper just to facilitate serialization
#[derive(Serialize, Deserialize, Debug, Clone)]
pub struct ParticipantMessages {
	/// included messages
	pub messages: Vec<ParticipantMessageData>,
}

impl Slate {
	/// Attempt to find slate version
	pub fn parse_slate_version(slate_json: &str) -> Result<u16, Error> {
		let probe: SlateVersionProbe =
			serde_json::from_str(slate_json).map_err(|_| ErrorKind::SlateVersionParse)?;
		Ok(probe.version())
	}

	/// Recieve a slate, upgrade it to the latest version internally
	pub fn deserialize_upgrade(slate_json: &str) -> Result<Slate, Error> {
		let version = Slate::parse_slate_version(slate_json)?;
		let v3: SlateV3 = match version {
			3 => serde_json::from_str(slate_json).context(ErrorKind::SlateDeser)?,
			// left as a reminder
			/*0 => {
				let v0: SlateV0 =
					serde_json::from_str(slate_json).context(ErrorKind::SlateDeser)?;
				let v1 = SlateV1::from(v0);
				SlateV3::from(v1)
			}*/
			_ => return Err(ErrorKind::SlateVersion(version).into()),
		};
		Ok(v3.into())
	}

	/// Create a new slate
	pub fn blank(num_participants: usize) -> Slate {
		Slate {
			num_participants: num_participants,
			id: Uuid::new_v4(),
			tx: Transaction::empty(),
			amount: 0,
			fee: 0,
			height: 0,
			lock_height: 0,
			ttl_cutoff_height: None,
			participant_data: vec![],
			version_info: VersionCompatInfo {
				version: CURRENT_SLATE_VERSION,
				orig_version: CURRENT_SLATE_VERSION,
				block_header_version: GRIN_BLOCK_HEADER_VERSION,
			},
			payment_proof: None,
		}
	}

	/// Adds selected inputs and outputs to the slate's transaction
	/// Returns blinding factor
	pub fn add_transaction_elements<K, B>(
		&mut self,
		keychain: &K,
		builder: &B,
		elems: Vec<Box<build::Append<K, B>>>,
	) -> Result<BlindingFactor, Error>
	where
		K: Keychain,
		B: ProofBuild,
	{
		self.update_kernel();
		let (tx, blind) = build::partial_transaction(self.tx.clone(), elems, keychain, builder)?;
		self.tx = tx;
		Ok(blind)
	}

	/// Update the tx kernel based on kernel features derived from the current slate.
	/// The fee may change as we build a transaction and we need to
	/// update the tx kernel to reflect this during the tx building process.
	pub fn update_kernel(&mut self) {
		self.tx = self
			.tx
			.clone()
			.replace_kernel(TxKernel::with_features(self.kernel_features()));
	}

	/// Completes callers part of round 1, adding public key info
	/// to the slate
	pub fn fill_round_1<K>(
		&mut self,
		keychain: &K,
		sec_key: &mut SecretKey,
		sec_nonce: &SecretKey,
		participant_id: usize,
		message: Option<String>,
		use_test_rng: bool,
	) -> Result<(), Error>
	where
		K: Keychain,
	{
		// Whoever does this first generates the offset
		if self.tx.offset == BlindingFactor::zero() {
			self.generate_offset(keychain, sec_key, use_test_rng)?;
		}
		self.add_participant_info(
			keychain,
			&sec_key,
			&sec_nonce,
			participant_id,
			None,
			message,
			use_test_rng,
		)?;
		Ok(())
	}

	// Construct the appropriate kernel features based on our fee and lock_height.
	// If lock_height is 0 then its a plain kernel, otherwise its a height locked kernel.
	fn kernel_features(&self) -> KernelFeatures {
		match self.lock_height {
			0 => KernelFeatures::Plain { fee: self.fee },
			_ => KernelFeatures::HeightLocked {
				fee: self.fee,
				lock_height: self.lock_height,
			},
		}
	}

	// This is the msg that we will sign as part of the tx kernel.
	// If lock_height is 0 then build a plain kernel, otherwise build a height locked kernel.
	fn msg_to_sign(&self) -> Result<secp::Message, Error> {
		let msg = self.kernel_features().kernel_sig_msg()?;
		Ok(msg)
	}

	/// Completes caller's part of round 2, completing signatures
	pub fn fill_round_2<K>(
		&mut self,
		keychain: &K,
		sec_key: &SecretKey,
		sec_nonce: &SecretKey,
		participant_id: usize,
	) -> Result<(), Error>
	where
		K: Keychain,
	{
		self.check_fees()?;

		self.verify_part_sigs(keychain.secp())?;
		let sig_part = aggsig::calculate_partial_sig(
			keychain.secp(),
			sec_key,
			sec_nonce,
			&self.pub_nonce_sum(keychain.secp())?,
			Some(&self.pub_blind_sum(keychain.secp())?),
			&self.msg_to_sign()?,
		)?;
		for i in 0..self.num_participants {
			if self.participant_data[i].id == participant_id as u64 {
				self.participant_data[i].part_sig = Some(sig_part);
				break;
			}
		}
		Ok(())
	}

	/// Creates the final signature, callable by either the sender or recipient
	/// (after phase 3: sender confirmation)
	pub fn finalize<K>(&mut self, keychain: &K) -> Result<(), Error>
	where
		K: Keychain,
	{
		let final_sig = self.finalize_signature(keychain)?;
		self.finalize_transaction(keychain, &final_sig)
	}

	/// Return the participant with the given id
	pub fn participant_with_id(&self, id: usize) -> Option<ParticipantData> {
		for p in self.participant_data.iter() {
			if p.id as usize == id {
				return Some(p.clone());
			}
		}
		None
	}

	/// Return the sum of public nonces
	fn pub_nonce_sum(&self, secp: &secp::Secp256k1) -> Result<PublicKey, Error> {
		let pub_nonces = self
			.participant_data
			.iter()
			.map(|p| &p.public_nonce)
			.collect();
		match PublicKey::from_combination(secp, pub_nonces) {
			Ok(k) => Ok(k),
			Err(e) => Err(ErrorKind::Secp(e))?,
		}
	}

	/// Return the sum of public blinding factors
	fn pub_blind_sum(&self, secp: &secp::Secp256k1) -> Result<PublicKey, Error> {
		let pub_blinds = self
			.participant_data
			.iter()
			.map(|p| &p.public_blind_excess)
			.collect();
		match PublicKey::from_combination(secp, pub_blinds) {
			Ok(k) => Ok(k),
			Err(e) => Err(ErrorKind::Secp(e))?,
		}
	}

	/// Return vector of all partial sigs
	fn part_sigs(&self) -> Vec<&Signature> {
		self.participant_data
			.iter()
			.map(|p| p.part_sig.as_ref().unwrap())
			.collect()
	}

	/// Adds participants public keys to the slate data
	/// and saves participant's transaction context
	/// sec_key can be overridden to replace the blinding
	/// factor (by whoever split the offset)
	fn add_participant_info<K>(
		&mut self,
		keychain: &K,
		sec_key: &SecretKey,
		sec_nonce: &SecretKey,
		id: usize,
		part_sig: Option<Signature>,
		message: Option<String>,
		use_test_rng: bool,
	) -> Result<(), Error>
	where
		K: Keychain,
	{
		// Add our public key and nonce to the slate
		let pub_key = PublicKey::from_secret_key(keychain.secp(), &sec_key)?;
		let pub_nonce = PublicKey::from_secret_key(keychain.secp(), &sec_nonce)?;

		let test_message_nonce = SecretKey::from_slice(&keychain.secp(), &[1; 32]).unwrap();
		let message_nonce = match use_test_rng {
			false => None,
			true => Some(&test_message_nonce),
		};

		// Sign the provided message
		let message_sig = {
			if let Some(m) = message.clone() {
				let hashed = blake2b(secp::constants::MESSAGE_SIZE, &[], &m.as_bytes()[..]);
				let m = secp::Message::from_slice(&hashed.as_bytes())?;
				let res = aggsig::sign_single(
					&keychain.secp(),
					&m,
					&sec_key,
					message_nonce,
					Some(&pub_key),
				)?;
				Some(res)
			} else {
				None
			}
		};
		self.participant_data.push(ParticipantData {
			id: id as u64,
			public_blind_excess: pub_key,
			public_nonce: pub_nonce,
			part_sig: part_sig,
			message: message,
			message_sig: message_sig,
		});
		Ok(())
	}

	/// helper to return all participant messages
	pub fn participant_messages(&self) -> ParticipantMessages {
		let mut ret = ParticipantMessages { messages: vec![] };
		for ref m in self.participant_data.iter() {
			ret.messages
				.push(ParticipantMessageData::from_participant_data(m));
		}
		ret
	}

	/// Somebody involved needs to generate an offset with their private key
	/// For now, we'll have the transaction initiator be responsible for it
	/// Return offset private key for the participant to use later in the
	/// transaction
	fn generate_offset<K>(
		&mut self,
		keychain: &K,
		sec_key: &mut SecretKey,
		use_test_rng: bool,
	) -> Result<(), Error>
	where
		K: Keychain,
	{
		// Generate a random kernel offset here
		// and subtract it from the blind_sum so we create
		// the aggsig context with the "split" key
		self.tx.offset = match use_test_rng {
			false => {
				BlindingFactor::from_secret_key(SecretKey::new(&keychain.secp(), &mut thread_rng()))
			}
			true => {
				// allow for consistent test results
				let mut test_rng = StepRng::new(1234567890u64, 1);
				BlindingFactor::from_secret_key(SecretKey::new(&keychain.secp(), &mut test_rng))
			}
		};

		let blind_offset = keychain.blind_sum(
			&BlindSum::new()
				.add_blinding_factor(BlindingFactor::from_secret_key(sec_key.clone()))
				.sub_blinding_factor(self.tx.offset.clone()),
		)?;
		*sec_key = blind_offset.secret_key(&keychain.secp())?;
		Ok(())
	}

	/// Checks the fees in the transaction in the given slate are valid
	fn check_fees(&self) -> Result<(), Error> {
		// double check the fee amount included in the partial tx
		// we don't necessarily want to just trust the sender
		// we could just overwrite the fee here (but we won't) due to the sig
		let fee = tx_fee(
			self.tx.inputs().len(),
			self.tx.outputs().len(),
			self.tx.kernels().len(),
			None,
		);

		if fee > self.tx.fee() {
			return Err(ErrorKind::Fee(
				format!("Fee Dispute Error: {}, {}", self.tx.fee(), fee,).to_string(),
			))?;
		}

		if fee > self.amount + self.fee {
			let reason = format!(
				"Rejected the transfer because transaction fee ({}) exceeds received amount ({}).",
				amount_to_hr_string(fee, false),
				amount_to_hr_string(self.amount + self.fee, false)
			);
			info!("{}", reason);
			return Err(ErrorKind::Fee(reason.to_string()))?;
		}

		Ok(())
	}

	/// Verifies all of the partial signatures in the Slate are valid
	fn verify_part_sigs(&self, secp: &secp::Secp256k1) -> Result<(), Error> {
		// collect public nonces
		for p in self.participant_data.iter() {
			if p.is_complete() {
				aggsig::verify_partial_sig(
					secp,
					p.part_sig.as_ref().unwrap(),
					&self.pub_nonce_sum(secp)?,
					&p.public_blind_excess,
					Some(&self.pub_blind_sum(secp)?),
					&self.msg_to_sign()?,
				)?;
			}
		}
		Ok(())
	}

	/// Verifies any messages in the slate's participant data match their signatures
	pub fn verify_messages(&self) -> Result<(), Error> {
		let secp = secp::Secp256k1::with_caps(secp::ContextFlag::VerifyOnly);
		for p in self.participant_data.iter() {
			if let Some(msg) = &p.message {
				let hashed = blake2b(secp::constants::MESSAGE_SIZE, &[], &msg.as_bytes()[..]);
				let m = secp::Message::from_slice(&hashed.as_bytes())?;
				let signature = match p.message_sig {
					None => {
						error!("verify_messages - participant message doesn't have signature. Message: \"{}\"",
						   String::from_utf8_lossy(&msg.as_bytes()[..]));
						return Err(ErrorKind::Signature(
							"Optional participant messages doesn't have signature".to_owned(),
						))?;
					}
					Some(s) => s,
				};
				if !aggsig::verify_single(
					&secp,
					&signature,
					&m,
					None,
					&p.public_blind_excess,
					Some(&p.public_blind_excess),
					false,
				) {
					error!("verify_messages - participant message doesn't match signature. Message: \"{}\"",
						   String::from_utf8_lossy(&msg.as_bytes()[..]));
					return Err(ErrorKind::Signature(
						"Optional participant messages do not match signatures".to_owned(),
					))?;
				} else {
					info!(
						"verify_messages - signature verified ok. Participant message: \"{}\"",
						String::from_utf8_lossy(&msg.as_bytes()[..])
					);
				}
			}
		}
		Ok(())
	}

	/// This should be callable by either the sender or receiver
	/// once phase 3 is done
	///
	/// Receive Part 3 of interactive transactions from sender, Sender
	/// Confirmation Return Ok/Error
	/// -Receiver receives sS
	/// -Receiver verifies sender's sig, by verifying that
	/// kS * G + e *xS * G = sS* G
	/// -Receiver calculates final sig as s=(sS+sR, kS * G+kR * G)
	/// -Receiver puts into TX kernel:
	///
	/// Signature S
	/// pubkey xR * G+xS * G
	/// fee (= M)
	///
	/// Returns completed transaction ready for posting to the chain

	fn finalize_signature<K>(&mut self, keychain: &K) -> Result<Signature, Error>
	where
		K: Keychain,
	{
		self.verify_part_sigs(keychain.secp())?;

		let part_sigs = self.part_sigs();
		let pub_nonce_sum = self.pub_nonce_sum(keychain.secp())?;
		let final_pubkey = self.pub_blind_sum(keychain.secp())?;
		// get the final signature
		let final_sig = aggsig::add_signatures(&keychain.secp(), part_sigs, &pub_nonce_sum)?;

		// Calculate the final public key (for our own sanity check)

		// Check our final sig verifies
		aggsig::verify_completed_sig(
			&keychain.secp(),
			&final_sig,
			&final_pubkey,
			Some(&final_pubkey),
			&self.msg_to_sign()?,
		)?;

		Ok(final_sig)
	}

	/// return the final excess
	pub fn calc_excess<K>(&self, keychain: &K) -> Result<Commitment, Error>
	where
		K: Keychain,
	{
		let kernel_offset = &self.tx.offset;
		let tx = self.tx.clone();
		let overage = tx.fee() as i64;
		let tx_excess = tx.sum_commitments(overage)?;

		// subtract the kernel_excess (built from kernel_offset)
		let offset_excess = keychain
			.secp()
			.commit(0, kernel_offset.secret_key(&keychain.secp())?)?;
		Ok(keychain
			.secp()
			.commit_sum(vec![tx_excess], vec![offset_excess])?)
	}

	/// builds a final transaction after the aggregated sig exchange
	fn finalize_transaction<K>(
		&mut self,
		keychain: &K,
		final_sig: &secp::Signature,
	) -> Result<(), Error>
	where
		K: Keychain,
	{
		self.check_fees()?;
		// build the final excess based on final tx and offset
		let final_excess = self.calc_excess(keychain)?;

		debug!("Final Tx excess: {:?}", final_excess);

		let mut final_tx = self.tx.clone();

		// update the tx kernel to reflect the offset excess and sig
		assert_eq!(final_tx.kernels().len(), 1);
		final_tx.kernels_mut()[0].excess = final_excess.clone();
		final_tx.kernels_mut()[0].excess_sig = final_sig.clone();

		// confirm the kernel verifies successfully before proceeding
		debug!("Validating final transaction");
		final_tx.kernels()[0].verify()?;

		// confirm the overall transaction is valid (including the updated kernel)
		// accounting for tx weight limits
		let verifier_cache = Arc::new(RwLock::new(LruVerifierCache::new()));
		let _ = final_tx.validate(Weighting::AsTransaction, verifier_cache)?;

		self.tx = final_tx;
		Ok(())
	}
}

impl Serialize for Slate {
	fn serialize<S>(&self, serializer: S) -> Result<S::Ok, S::Error>
	where
		S: Serializer,
	{
		use serde::ser::Error;

		let v3 = SlateV3::from(self);
		match self.version_info.orig_version {
			3 => v3.serialize(serializer),
			// left as a reminder
			/*0 => {
				let v1 = SlateV1::from(v2);
				let v0 = SlateV0::from(v1);
				v0.serialize(serializer)
			}*/
			v => Err(S::Error::custom(format!("Unknown slate version {}", v))),
		}
	}
}

#[derive(Serialize, Deserialize, Debug, Clone)]
pub struct SlateVersionProbe {
	#[serde(default)]
	version: Option<u64>,
	#[serde(default)]
	version_info: Option<VersionCompatInfo>,
}

impl SlateVersionProbe {
	pub fn version(&self) -> u16 {
		match &self.version_info {
			Some(v) => v.version,
			None => match self.version {
				Some(_) => 1,
				None => 0,
			},
		}
	}
}

// Coinbase data to versioned.
impl From<CbData> for CoinbaseV3 {
	fn from(cb: CbData) -> CoinbaseV3 {
		CoinbaseV3 {
			output: OutputV3::from(&cb.output),
			kernel: TxKernelV3::from(&cb.kernel),
			key_id: cb.key_id,
		}
	}
}

// Current slate version to versioned conversions

// Slate to versioned
impl From<Slate> for SlateV3 {
	fn from(slate: Slate) -> SlateV3 {
		let Slate {
			num_participants,
			id,
			tx,
			amount,
			fee,
			height,
			lock_height,
			ttl_cutoff_height,
			participant_data,
			version_info,
			payment_proof,
		} = slate;
		let participant_data = map_vec!(participant_data, |data| ParticipantDataV3::from(data));
		let version_info = VersionCompatInfoV3::from(&version_info);
		let payment_proof = match payment_proof {
			Some(p) => Some(PaymentInfoV3::from(&p)),
			None => None,
		};
		let tx = TransactionV3::from(tx);
		SlateV3 {
			num_participants,
			id,
			tx,
			amount,
			fee,
			height,
			lock_height,
			ttl_cutoff_height,
			participant_data,
			version_info,
			payment_proof,
		}
	}
}

impl From<&Slate> for SlateV3 {
	fn from(slate: &Slate) -> SlateV3 {
		let Slate {
			num_participants,
			id,
			tx,
			amount,
			fee,
			height,
			lock_height,
			ttl_cutoff_height,
			participant_data,
			version_info,
			payment_proof,
		} = slate;
		let num_participants = *num_participants;
		let id = *id;
		let tx = TransactionV3::from(tx);
		let amount = *amount;
		let fee = *fee;
		let height = *height;
		let lock_height = *lock_height;
		let ttl_cutoff_height = *ttl_cutoff_height;
		let participant_data = map_vec!(participant_data, |data| ParticipantDataV3::from(data));
		let version_info = VersionCompatInfoV3::from(version_info);
		let payment_proof = match payment_proof {
			Some(p) => Some(PaymentInfoV3::from(p)),
			None => None,
		};
		SlateV3 {
			num_participants,
			id,
			tx,
			amount,
			fee,
			height,
			lock_height,
			ttl_cutoff_height,
			participant_data,
			version_info,
			payment_proof,
		}
	}
}

impl From<&ParticipantData> for ParticipantDataV3 {
	fn from(data: &ParticipantData) -> ParticipantDataV3 {
		let ParticipantData {
			id,
			public_blind_excess,
			public_nonce,
			part_sig,
			message,
			message_sig,
		} = data;
		let id = *id;
		let public_blind_excess = *public_blind_excess;
		let public_nonce = *public_nonce;
		let part_sig = *part_sig;
		let message: Option<String> = message.as_ref().map(|t| String::from(&**t));
		let message_sig = *message_sig;
		ParticipantDataV3 {
			id,
			public_blind_excess,
			public_nonce,
			part_sig,
			message,
			message_sig,
		}
	}
}

impl From<&VersionCompatInfo> for VersionCompatInfoV3 {
	fn from(data: &VersionCompatInfo) -> VersionCompatInfoV3 {
		let VersionCompatInfo {
			version,
			orig_version,
			block_header_version,
		} = data;
		let version = *version;
		let orig_version = *orig_version;
		let block_header_version = *block_header_version;
		VersionCompatInfoV3 {
			version,
			orig_version,
			block_header_version,
		}
	}
}

impl From<&PaymentInfo> for PaymentInfoV3 {
	fn from(data: &PaymentInfo) -> PaymentInfoV3 {
		let PaymentInfo {
			sender_address,
			receiver_address,
			receiver_signature,
		} = data;
		let sender_address = *sender_address;
		let receiver_address = *receiver_address;
		let receiver_signature = *receiver_signature;
		PaymentInfoV3 {
			sender_address,
			receiver_address,
			receiver_signature,
		}
	}
}

impl From<Transaction> for TransactionV3 {
	fn from(tx: Transaction) -> TransactionV3 {
		let Transaction { offset, body } = tx;
		let body = TransactionBodyV3::from(&body);
		TransactionV3 { offset, body }
	}
}

impl From<&Transaction> for TransactionV3 {
	fn from(tx: &Transaction) -> TransactionV3 {
		let Transaction { offset, body } = tx;
		let offset = offset.clone();
		let body = TransactionBodyV3::from(body);
		TransactionV3 { offset, body }
	}
}

impl From<&TransactionBody> for TransactionBodyV3 {
	fn from(body: &TransactionBody) -> TransactionBodyV3 {
		let TransactionBody {
			inputs,
			outputs,
			kernels,
		} = body;

		let inputs = map_vec!(inputs, |inp| InputV3::from(inp));
		let outputs = map_vec!(outputs, |out| OutputV3::from(out));
		let kernels = map_vec!(kernels, |kern| TxKernelV3::from(kern));
		TransactionBodyV3 {
			inputs,
			outputs,
			kernels,
		}
	}
}

impl From<&Input> for InputV3 {
	fn from(input: &Input) -> InputV3 {
		let Input { features, commit } = *input;
		InputV3 { features, commit }
	}
}

impl From<&Output> for OutputV3 {
	fn from(output: &Output) -> OutputV3 {
		let Output {
			features,
			commit,
			proof,
		} = *output;
		OutputV3 {
			features,
			commit,
			proof,
		}
	}
}

impl From<&TxKernel> for TxKernelV3 {
	fn from(kernel: &TxKernel) -> TxKernelV3 {
		let (features, fee, lock_height) = match kernel.features {
			KernelFeatures::Plain { fee } => (CompatKernelFeatures::Plain, fee, 0),
			KernelFeatures::Coinbase => (CompatKernelFeatures::Coinbase, 0, 0),
			KernelFeatures::HeightLocked { fee, lock_height } => {
				(CompatKernelFeatures::HeightLocked, fee, lock_height)
			}
		};
		TxKernelV3 {
			features,
			fee,
			lock_height,
			excess: kernel.excess,
			excess_sig: kernel.excess_sig,
		}
	}
}

// Versioned to current slate
impl From<SlateV3> for Slate {
	fn from(slate: SlateV3) -> Slate {
		let SlateV3 {
			num_participants,
			id,
			tx,
			amount,
			fee,
			height,
			lock_height,
			ttl_cutoff_height,
			participant_data,
			version_info,
			payment_proof,
		} = slate;
		let participant_data = map_vec!(participant_data, |data| ParticipantData::from(data));
		let version_info = VersionCompatInfo::from(&version_info);
		let payment_proof = match payment_proof {
			Some(p) => Some(PaymentInfo::from(&p)),
			None => None,
		};
		let tx = Transaction::from(tx);
		Slate {
			num_participants,
			id,
			tx,
			amount,
			fee,
			height,
			lock_height,
			ttl_cutoff_height,
			participant_data,
			version_info,
			payment_proof,
		}
	}
}

impl From<&ParticipantDataV3> for ParticipantData {
	fn from(data: &ParticipantDataV3) -> ParticipantData {
		let ParticipantDataV3 {
			id,
			public_blind_excess,
			public_nonce,
			part_sig,
			message,
			message_sig,
		} = data;
		let id = *id;
		let public_blind_excess = *public_blind_excess;
		let public_nonce = *public_nonce;
		let part_sig = *part_sig;
		let message: Option<String> = message.as_ref().map(|t| String::from(&**t));
		let message_sig = *message_sig;
		ParticipantData {
			id,
			public_blind_excess,
			public_nonce,
			part_sig,
			message,
			message_sig,
		}
	}
}

impl From<&VersionCompatInfoV3> for VersionCompatInfo {
	fn from(data: &VersionCompatInfoV3) -> VersionCompatInfo {
		let VersionCompatInfoV3 {
			version,
			orig_version,
			block_header_version,
		} = data;
		let version = *version;
		let orig_version = *orig_version;
		let block_header_version = *block_header_version;
		VersionCompatInfo {
			version,
			orig_version,
			block_header_version,
		}
	}
}

impl From<&PaymentInfoV3> for PaymentInfo {
	fn from(data: &PaymentInfoV3) -> PaymentInfo {
		let PaymentInfoV3 {
			sender_address,
			receiver_address,
			receiver_signature,
		} = data;
		let sender_address = *sender_address;
		let receiver_address = *receiver_address;
		let receiver_signature = *receiver_signature;
		PaymentInfo {
			sender_address,
			receiver_address,
			receiver_signature,
		}
	}
}

impl From<TransactionV3> for Transaction {
	fn from(tx: TransactionV3) -> Transaction {
		let TransactionV3 { offset, body } = tx;
		let body = TransactionBody::from(&body);
		Transaction { offset, body }
	}
}

impl From<&TransactionBodyV3> for TransactionBody {
	fn from(body: &TransactionBodyV3) -> TransactionBody {
		let TransactionBodyV3 {
			inputs,
			outputs,
			kernels,
		} = body;

		let inputs = map_vec!(inputs, |inp| Input::from(inp));
		let outputs = map_vec!(outputs, |out| Output::from(out));
		let kernels = map_vec!(kernels, |kern| TxKernel::from(kern));
		TransactionBody {
			inputs,
			outputs,
			kernels,
		}
	}
}

impl From<&InputV3> for Input {
	fn from(input: &InputV3) -> Input {
		let InputV3 { features, commit } = *input;
		Input { features, commit }
	}
}

impl From<&OutputV3> for Output {
	fn from(output: &OutputV3) -> Output {
		let OutputV3 {
			features,
			commit,
			proof,
		} = *output;
		Output {
			features,
			commit,
			proof,
		}
	}
}

impl From<&TxKernelV3> for TxKernel {
	fn from(kernel: &TxKernelV3) -> TxKernel {
		let (fee, lock_height) = (kernel.fee, kernel.lock_height);
		let features = match kernel.features {
			CompatKernelFeatures::Plain => KernelFeatures::Plain { fee },
			CompatKernelFeatures::Coinbase => KernelFeatures::Coinbase,
			CompatKernelFeatures::HeightLocked => KernelFeatures::HeightLocked { fee, lock_height },
		};
		TxKernel {
			features,
			excess: kernel.excess,
			excess_sig: kernel.excess_sig,
		}
	}
}

#[derive(Clone, Copy, Debug, Serialize, Deserialize)]
pub enum CompatKernelFeatures {
	Plain,
	Coinbase,
	HeightLocked,
}<|MERGE_RESOLUTION|>--- conflicted
+++ resolved
@@ -184,18 +184,11 @@
 	/// Lock height
 	#[serde(with = "secp_ser::string_or_u64")]
 	pub lock_height: u64,
-<<<<<<< HEAD
 	/// TTL, the block height at which wallets
 	/// should refuse to process the transaction and unlock all
 	/// associated outputs
 	#[serde(with = "secp_ser::string_or_u64")]
 	pub ttl_cutoff_height: u64,
-=======
-	/// TTL cutoff height, after which point the transaction should be
-	/// cancelled and no further transactions accepted
-	#[serde(with = "secp_ser::opt_string_or_u64")]
-	pub ttl_cutoff_height: Option<u64>,
->>>>>>> f717372a
 	/// Participant data, each participant in the transaction will
 	/// insert their public data here. For now, 0 is sender and 1
 	/// is receiver, though this will change for multi-party
