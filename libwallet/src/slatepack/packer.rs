// Copyright 2020 The Grin Developers
//
// Licensed under the Apache License, Version 2.0 (the "License");
// you may not use this file except in compliance with the License.
// You may obtain a copy of the License at
//
//     http://www.apache.org/licenses/LICENSE-2.0
//
// Unless required by applicable law or agreed to in writing, software
// distributed under the License is distributed on an "AS IS" BASIS,
// WITHOUT WARRANTIES OR CONDITIONS OF ANY KIND, either express or implied.
// See the License for the specific language governing permissions and
// limitations under the License.

use std::convert::TryFrom;
use std::iter::FromIterator;

use crate::{Error, ErrorKind};
use crate::{
	Slate, SlateVersion, Slatepack, SlatepackAddress, SlatepackArmor, SlatepackBin,
	VersionedBinSlate, VersionedSlate,
};

use grin_wallet_util::byte_ser;

use ed25519_dalek::SecretKey as edSecretKey;

#[derive(Clone)]
/// Arguments, mostly for encrypting decrypting a slatepack
pub struct SlatepackerArgs<'a> {
	/// Optional sender to include in slatepack
	pub sender: Option<SlatepackAddress>,
	/// Optional list of recipients, for encryption
	pub recipients: Vec<SlatepackAddress>,
	/// Optional decryption key
	pub dec_key: Option<&'a edSecretKey>,
}

/// Helper struct to pack and unpack slatepacks
#[derive(Clone)]
pub struct Slatepacker<'a>(SlatepackerArgs<'a>);

impl<'a> Slatepacker<'a> {
	/// Create with pathbuf and recipients
	pub fn new(args: SlatepackerArgs<'a>) -> Self {
		Self(args)
	}

	/// return slatepack
	pub fn deser_slatepack(&self, data: Vec<u8>) -> Result<Slatepack, Error> {
		// check if data is armored, if so, remove and continue
		if data.len() < super::armor::HEADER.len() {
			let msg = format!("Data too short");
			return Err(ErrorKind::SlatepackDeser(msg).into());
		}
		let test_header = Vec::from_iter(data[0..super::armor::HEADER.len()].iter().cloned());
		let data = match String::from_utf8(test_header) {
			Ok(s) => {
				if s.as_str() == super::armor::HEADER {
					SlatepackArmor::decode(
						String::from_utf8(data)
							.map_err(|e| {
								let msg = format!("{}", e);
								error!("Error decoding slatepack armor: {}", msg);
								ErrorKind::SlatepackDeser(msg)
							})?
							.as_str(),
					)?
				} else {
					data
				}
			}
			Err(_) => data,
		};

		// try as bin first, then as json
		let mut slatepack = match byte_ser::from_bytes::<SlatepackBin>(&data) {
			Ok(s) => s.0,
			Err(e) => {
				debug!("Not a valid binary slatepack: {} - Will try JSON", e);
				let content = String::from_utf8(data).map_err(|e| {
					let msg = format!("{}", e);
					ErrorKind::SlatepackDeser(msg)
				})?;
				serde_json::from_str(&content).map_err(|e| {
					let msg = format!("Error reading JSON slatepack: {}", e);
					ErrorKind::SlatepackDeser(msg)
				})?
			}
		};

		slatepack.ver_check_warn();
		slatepack.try_decrypt_payload(self.0.dec_key)?;
		Ok(slatepack)
	}

	/// Create slatepack from slate and args
	pub fn create_slatepack(&self, slate: &Slate) -> Result<Slatepack, Error> {
		let out_slate = VersionedSlate::into_version(slate.clone(), SlateVersion::V4)?;
		let bin_slate =
			VersionedBinSlate::try_from(out_slate).map_err(|_| ErrorKind::SlatepackSer)?;
		let mut slatepack = Slatepack::default();
		slatepack.payload = byte_ser::to_bytes(&bin_slate).map_err(|_| ErrorKind::SlatepackSer)?;
		slatepack.sender = self.0.sender.clone();
		slatepack.try_encrypt_payload(self.0.recipients.clone())?;
		Ok(slatepack)
	}

	/// Armor a slatepack
<<<<<<< HEAD
	pub fn armor_slatepack(&self, slatepack: &Slatepack, num_cols: usize) -> Result<String, Error> {
		SlatepackArmor::encode(&slatepack, num_cols)
=======
	pub fn armor_slatepack(&self, slatepack: &Slatepack) -> Result<String, Error> {
		SlatepackArmor::encode(&slatepack)
>>>>>>> 788d050b
	}

	/// Return/upgrade slate from slatepack
	pub fn get_slate(&self, slatepack: &Slatepack) -> Result<Slate, Error> {
		let slate_bin =
			byte_ser::from_bytes::<VersionedBinSlate>(&slatepack.payload).map_err(|e| {
				error!("Error reading slate from armored slatepack: {}", e);
				let msg = format!("{}", e);
				ErrorKind::SlatepackDeser(msg)
			})?;
		Ok(Slate::upgrade(slate_bin.into())?)
	}
}<|MERGE_RESOLUTION|>--- conflicted
+++ resolved
@@ -107,13 +107,8 @@
 	}
 
 	/// Armor a slatepack
-<<<<<<< HEAD
-	pub fn armor_slatepack(&self, slatepack: &Slatepack, num_cols: usize) -> Result<String, Error> {
-		SlatepackArmor::encode(&slatepack, num_cols)
-=======
 	pub fn armor_slatepack(&self, slatepack: &Slatepack) -> Result<String, Error> {
 		SlatepackArmor::encode(&slatepack)
->>>>>>> 788d050b
 	}
 
 	/// Return/upgrade slate from slatepack
