--- conflicted
+++ resolved
@@ -75,14 +75,8 @@
 	}
 
 	// Update the fee on the slate so we account for this when building the tx.
-<<<<<<< HEAD
 	slate.fee_fields = fee.try_into().unwrap();
-
-	let blinding = slate.add_transaction_elements(keychain, &ProofBuilder::new(keychain), elems)?;
-=======
-	slate.fee = fee;
 	slate.add_transaction_elements(keychain, &ProofBuilder::new(keychain), elems)?;
->>>>>>> de6a6ad1
 
 	// Create our own private context
 	let mut context = Context::new(
