// Copyright 2019 The Grin Developers
//
// Licensed under the Apache License, Version 2.0 (the "License");
// you may not use this file except in compliance with the License.
// You may obtain a copy of the License at
//
//     http://www.apache.org/licenses/LICENSE-2.0
//
// Unless required by applicable law or agreed to in writing, software
// distributed under the License is distributed on an "AS IS" BASIS,
// WITHOUT WARRANTIES OR CONDITIONS OF ANY KIND, either express or implied.
// See the License for the specific language governing permissions and
// limitations under the License.

//! Transaction building functions

use byteorder::{BigEndian, ReadBytesExt, WriteBytesExt};
use std::io::Cursor;
use uuid::Uuid;

use crate::grin_core::consensus::valid_header_version;
use crate::grin_core::core::HeaderVersion;
use crate::grin_keychain::{BlindSum, BlindingFactor, Identifier, Keychain, SwitchCommitmentType};
use crate::grin_util::secp::key::SecretKey;
use crate::grin_util::secp::pedersen;
use crate::grin_util::Mutex;
use crate::internal::{selection, updater};
use crate::slate::Slate;
use crate::types::{Context, NodeClient, StoredProofInfo, TxLogEntryType, WalletBackend};
use crate::util::OnionV3Address;
use crate::{address, Error, ErrorKind};
use ed25519_dalek::Keypair as DalekKeypair;
use ed25519_dalek::PublicKey as DalekPublicKey;
use ed25519_dalek::SecretKey as DalekSecretKey;
use ed25519_dalek::Signature as DalekSignature;

// static for incrementing test UUIDs
lazy_static! {
	static ref SLATE_COUNTER: Mutex<u8> = { Mutex::new(0) };
}

/// Creates a new slate for a transaction, can be called by anyone involved in
/// the transaction (sender(s), receiver(s))
pub fn new_tx_slate<'a, T: ?Sized, C, K>(
	wallet: &mut T,
	amount: u64,
	is_invoice: bool,
	num_participants: u8,
	use_test_rng: bool,
	ttl_blocks: Option<u64>,
) -> Result<Slate, Error>
where
	T: WalletBackend<'a, C, K>,
	C: NodeClient + 'a,
	K: Keychain + 'a,
{
	let current_height = wallet.w2n_client().get_chain_tip()?.0;
	let mut slate = Slate::blank(num_participants, is_invoice);
	if let Some(b) = ttl_blocks {
		slate.ttl_cutoff_height = current_height + b;
	}
	if use_test_rng {
		{
			let sc = SLATE_COUNTER.lock();
			let bytes = [4, 54, 67, 12, 43, 2, 98, 76, 32, 50, 87, 5, 1, 33, 43, *sc];
			slate.id = Uuid::from_slice(&bytes).unwrap();
		}
		*SLATE_COUNTER.lock() += 1;
	}
	slate.amount = amount;

	if valid_header_version(current_height, HeaderVersion(1)) {
		slate.version_info.block_header_version = 1;
	}

	if valid_header_version(current_height, HeaderVersion(2)) {
		slate.version_info.block_header_version = 2;
	}

	if valid_header_version(current_height, HeaderVersion(3)) {
		slate.version_info.block_header_version = 3;
	}

	// Set the features explicitly to 0 here.
	// This will generate a Plain kernel (rather than a HeightLocked kernel).
	slate.kernel_features = 0;

	Ok(slate)
}

/// Estimates locked amount and fee for the transaction without creating one
pub fn estimate_send_tx<'a, T: ?Sized, C, K>(
	wallet: &mut T,
	keychain_mask: Option<&SecretKey>,
	amount: u64,
	minimum_confirmations: u64,
	max_outputs: usize,
	num_change_outputs: usize,
	selection_strategy_is_use_all: bool,
	parent_key_id: &Identifier,
) -> Result<
	(
		u64, // total
		u64, // fee
	),
	Error,
>
where
	T: WalletBackend<'a, C, K>,
	C: NodeClient + 'a,
	K: Keychain + 'a,
{
	// Get lock height
	let current_height = wallet.w2n_client().get_chain_tip()?.0;
	// ensure outputs we're selecting are up to date
	updater::refresh_outputs(wallet, keychain_mask, parent_key_id, false)?;

	// Sender selects outputs into a new slate and save our corresponding keys in
	// a transaction context. The secret key in our transaction context will be
	// randomly selected. This returns the public slate, and a closure that locks
	// our inputs and outputs once we're convinced the transaction exchange went
	// according to plan
	// This function is just a big helper to do all of that, in theory
	// this process can be split up in any way
	let (_coins, total, _amount, fee) = selection::select_coins_and_fee(
		wallet,
		amount,
		current_height,
		minimum_confirmations,
		max_outputs,
		num_change_outputs,
		selection_strategy_is_use_all,
		parent_key_id,
	)?;
	Ok((total, fee))
}

/// Add inputs to the slate (effectively becoming the sender)
pub fn add_inputs_to_slate<'a, T: ?Sized, C, K>(
	wallet: &mut T,
	keychain_mask: Option<&SecretKey>,
	slate: &mut Slate,
	current_height: u64,
	minimum_confirmations: u64,
	max_outputs: usize,
	num_change_outputs: usize,
	selection_strategy_is_use_all: bool,
	parent_key_id: &Identifier,
	is_initiator: bool,
	use_test_rng: bool,
) -> Result<Context, Error>
where
	T: WalletBackend<'a, C, K>,
	C: NodeClient + 'a,
	K: Keychain + 'a,
{
	// sender should always refresh outputs
	updater::refresh_outputs(wallet, keychain_mask, parent_key_id, false)?;

	// Sender selects outputs into a new slate and save our corresponding keys in
	// a transaction context. The secret key in our transaction context will be
	// randomly selected. This returns the public slate, and a closure that locks
	// our inputs and outputs once we're convinced the transaction exchange went
	// according to plan
	// This function is just a big helper to do all of that, in theory
	// this process can be split up in any way
	let mut context = selection::build_send_tx(
		wallet,
		&wallet.keychain(keychain_mask)?,
		keychain_mask,
		slate,
		current_height,
		minimum_confirmations,
		max_outputs,
		num_change_outputs,
		selection_strategy_is_use_all,
		parent_key_id.clone(),
		!is_initiator,
		use_test_rng,
	)?;

	// Generate a kernel offset and subtract from our context's secret key. Store
	// the offset in the slate's transaction kernel, and adds our public key
	// information to the slate
	slate.fill_round_1(
		&wallet.keychain(keychain_mask)?,
		&mut context.sec_key,
		&context.sec_nonce,
		use_test_rng,
	)?;

	context.initial_sec_key = context.sec_key.clone();

	if !is_initiator {
		// perform partial sig
		slate.fill_round_2(
			&wallet.keychain(keychain_mask)?,
			&context.sec_key,
			&context.sec_nonce,
		)?;
	}

	Ok(context)
}

/// Add receiver output to the slate
pub fn add_output_to_slate<'a, T: ?Sized, C, K>(
	wallet: &mut T,
	keychain_mask: Option<&SecretKey>,
	slate: &mut Slate,
	current_height: u64,
	parent_key_id: &Identifier,
	is_initiator: bool,
	use_test_rng: bool,
) -> Result<Context, Error>
where
	T: WalletBackend<'a, C, K>,
	C: NodeClient + 'a,
	K: Keychain + 'a,
{
	let keychain = wallet.keychain(keychain_mask)?;
	// create an output using the amount in the slate
	let (_, mut context, mut tx) = selection::build_recipient_output(
		wallet,
		keychain_mask,
		slate,
		current_height,
		parent_key_id.clone(),
		is_initiator,
		use_test_rng,
	)?;

	// fill public keys
	slate.fill_round_1(
		&keychain,
		&mut context.sec_key,
		&context.sec_nonce,
		use_test_rng,
	)?;

	context.initial_sec_key = context.sec_key.clone();

	if !is_initiator {
		// perform partial sig
		slate.fill_round_2(&keychain, &context.sec_key, &context.sec_nonce)?;
		// update excess in stored transaction
		let mut batch = wallet.batch(keychain_mask)?;
		tx.kernel_excess = Some(slate.calc_excess(keychain.secp())?);
		batch.save_tx_log_entry(tx.clone(), &parent_key_id)?;
		batch.commit()?;
	}

	Ok(context)
}

/// Complete a transaction
pub fn complete_tx<'a, T: ?Sized, C, K>(
	wallet: &mut T,
	keychain_mask: Option<&SecretKey>,
	slate: &mut Slate,
	context: &Context,
) -> Result<(), Error>
where
	T: WalletBackend<'a, C, K>,
	C: NodeClient + 'a,
	K: Keychain + 'a,
{
	// when self sending invoice tx, use initiator nonce to finalize
	let (sec_key, sec_nonce) = {
		if context.initial_sec_key != context.sec_key
			&& context.initial_sec_nonce != context.sec_nonce
		{
			(
				context.initial_sec_key.clone(),
				context.initial_sec_nonce.clone(),
			)
		} else {
			(context.sec_key.clone(), context.sec_nonce.clone())
		}
	};
	slate.fill_round_2(&wallet.keychain(keychain_mask)?, &sec_key, &sec_nonce)?;

	// Final transaction can be built by anyone at this stage
	trace!("Slate to finalize is: {}", slate);
	slate.finalize(&wallet.keychain(keychain_mask)?)?;
	Ok(())
}

/// Rollback outputs associated with a transaction in the wallet
pub fn cancel_tx<'a, T: ?Sized, C, K>(
	wallet: &mut T,
	keychain_mask: Option<&SecretKey>,
	parent_key_id: &Identifier,
	tx_id: Option<u32>,
	tx_slate_id: Option<Uuid>,
) -> Result<(), Error>
where
	T: WalletBackend<'a, C, K>,
	C: NodeClient + 'a,
	K: Keychain + 'a,
{
	let mut tx_id_string = String::new();
	if let Some(tx_id) = tx_id {
		tx_id_string = tx_id.to_string();
	} else if let Some(tx_slate_id) = tx_slate_id {
		tx_id_string = tx_slate_id.to_string();
	}
	let tx_vec = updater::retrieve_txs(wallet, tx_id, tx_slate_id, Some(&parent_key_id), false)?;
	if tx_vec.len() != 1 {
		return Err(ErrorKind::TransactionDoesntExist(tx_id_string).into());
	}
	let tx = tx_vec[0].clone();
	match tx.tx_type {
		TxLogEntryType::TxSent | TxLogEntryType::TxReceived | TxLogEntryType::TxReverted => {}
		_ => return Err(ErrorKind::TransactionNotCancellable(tx_id_string).into()),
	}
	if tx.confirmed {
		return Err(ErrorKind::TransactionNotCancellable(tx_id_string).into());
	}
	// get outputs associated with tx
	let res = updater::retrieve_outputs(
		wallet,
		keychain_mask,
		false,
		Some(tx.id),
		Some(&parent_key_id),
	)?;
	let outputs = res.iter().map(|m| m.output.clone()).collect();
	updater::cancel_tx_and_outputs(wallet, keychain_mask, tx, outputs, parent_key_id)?;
	Ok(())
}

/// Update the stored transaction (this update needs to happen when the TX is finalised)
pub fn update_stored_tx<'a, T: ?Sized, C, K>(
	wallet: &mut T,
	keychain_mask: Option<&SecretKey>,
	context: &Context,
	slate: &Slate,
	is_invoiced: bool,
) -> Result<(), Error>
where
	T: WalletBackend<'a, C, K>,
	C: NodeClient + 'a,
	K: Keychain + 'a,
{
	// finalize command
	let tx_vec = updater::retrieve_txs(wallet, None, Some(slate.id), None, false)?;
	let mut tx = None;
	// don't want to assume this is the right tx, in case of self-sending
	for t in tx_vec {
		if t.tx_type == TxLogEntryType::TxSent && !is_invoiced {
			tx = Some(t);
			break;
		}
		if t.tx_type == TxLogEntryType::TxReceived && is_invoiced {
			tx = Some(t);
			break;
		}
	}
	let mut tx = match tx {
		Some(t) => t,
		None => return Err(ErrorKind::TransactionDoesntExist(slate.id.to_string()).into()),
	};
	let parent_key = tx.parent_key_id.clone();
	{
		let keychain = wallet.keychain(keychain_mask)?;
		tx.kernel_excess = Some(slate.calc_excess(keychain.secp())?);
	}

	if let Some(ref p) = slate.clone().payment_proof {
		let derivation_index = match context.payment_proof_derivation_index {
			Some(i) => i,
			None => 0,
		};
		let keychain = wallet.keychain(keychain_mask)?;
		let parent_key_id = wallet.parent_key_id();
		let excess = slate.calc_excess(keychain.secp())?;
		let sender_key =
			address::address_from_derivation_path(&keychain, &parent_key_id, derivation_index)?;
		let sender_address = OnionV3Address::from_private(&sender_key.0)?;
		let sig =
			create_payment_proof_signature(slate.amount, &excess, p.sender_address, sender_key)?;
		tx.payment_proof = Some(StoredProofInfo {
			receiver_address: p.receiver_address,
			receiver_signature: p.receiver_signature,
			sender_address_path: derivation_index,
			sender_address: sender_address.to_ed25519()?,
			sender_signature: Some(sig),
		})
	}

	wallet.store_tx(&format!("{}", tx.tx_slate_id.unwrap()), slate.tx_or_err()?)?;
<<<<<<< HEAD

	let mut batch = wallet.batch(keychain_mask)?;
	batch.save_tx_log_entry(tx, &parent_key)?;
	batch.commit()?;
=======

	let mut batch = wallet.batch(keychain_mask)?;
	batch.save_tx_log_entry(tx, &parent_key)?;
	batch.commit()?;
	Ok(())
}

/// Update the transaction's offset by subtracting the inputs
/// stored in the context
pub fn sub_inputs_from_offset<'a, T: ?Sized, C, K>(
	wallet: &mut T,
	keychain_mask: Option<&SecretKey>,
	context: &Context,
	slate: &mut Slate,
) -> Result<(), Error>
where
	T: WalletBackend<'a, C, K>,
	C: NodeClient + 'a,
	K: Keychain + 'a,
{
	let k = wallet.keychain(keychain_mask)?;
	// Offset has been created and adjusted
	// Now subtract sum total of all my inputs from the offset
	let new_offset = k.blind_sum(
		&context
			.get_inputs()
			.iter()
			.map(
				|i| match k.derive_key(i.2, &i.0, SwitchCommitmentType::Regular) {
					Ok(k) => BlindingFactor::from_secret_key(k),
					Err(e) => {
						error!("Error deriving key for offset: {}", e);
						BlindingFactor::zero()
					}
				},
			)
			.fold(
				BlindSum::new().add_blinding_factor(slate.offset.clone()),
				|acc, x| acc.sub_blinding_factor(x.clone()),
			),
	)?;

	slate.offset = new_offset.clone();
	slate.tx_or_err_mut()?.offset = new_offset;

>>>>>>> 9450d2a3
	Ok(())
}

pub fn payment_proof_message(
	amount: u64,
	kernel_commitment: &pedersen::Commitment,
	sender_address: DalekPublicKey,
) -> Result<Vec<u8>, Error> {
	let mut msg = Vec::new();
	msg.write_u64::<BigEndian>(amount)?;
	msg.append(&mut kernel_commitment.0.to_vec());
	msg.append(&mut sender_address.to_bytes().to_vec());
	Ok(msg)
}

pub fn _decode_payment_proof_message(
	msg: &[u8],
) -> Result<(u64, pedersen::Commitment, DalekPublicKey), Error> {
	let mut rdr = Cursor::new(msg);
	let amount = rdr.read_u64::<BigEndian>()?;
	let mut commit_bytes = [0u8; 33];
	for i in 0..33 {
		commit_bytes[i] = rdr.read_u8()?;
	}
	let mut sender_address_bytes = [0u8; 32];
	for i in 0..32 {
		sender_address_bytes[i] = rdr.read_u8()?;
	}

	Ok((
		amount,
		pedersen::Commitment::from_vec(commit_bytes.to_vec()),
		DalekPublicKey::from_bytes(&sender_address_bytes).unwrap(),
	))
}

/// create a payment proof
pub fn create_payment_proof_signature(
	amount: u64,
	kernel_commitment: &pedersen::Commitment,
	sender_address: DalekPublicKey,
	sec_key: SecretKey,
) -> Result<DalekSignature, Error> {
	let msg = payment_proof_message(amount, kernel_commitment, sender_address)?;
	let d_skey = match DalekSecretKey::from_bytes(&sec_key.0) {
		Ok(k) => k,
		Err(e) => {
			return Err(ErrorKind::ED25519Key(format!("{}", e)).into());
		}
	};
	let pub_key: DalekPublicKey = (&d_skey).into();
	let keypair = DalekKeypair {
		public: pub_key,
		secret: d_skey,
	};
	Ok(keypair.sign(&msg))
}

/// Verify all aspects of a completed payment proof on the current slate
pub fn verify_slate_payment_proof<'a, T: ?Sized, C, K>(
	wallet: &mut T,
	keychain_mask: Option<&SecretKey>,
	parent_key_id: &Identifier,
	context: &Context,
	slate: &Slate,
) -> Result<(), Error>
where
	T: WalletBackend<'a, C, K>,
	C: NodeClient + 'a,
	K: Keychain + 'a,
{
	let tx_vec = updater::retrieve_txs(wallet, None, Some(slate.id), Some(parent_key_id), false)?;
	if tx_vec.is_empty() {
		return Err(ErrorKind::PaymentProof(
			"TxLogEntry with original proof info not found (is account correct?)".to_owned(),
		)
		.into());
	}

	let orig_proof_info = tx_vec[0].clone().payment_proof;

	if orig_proof_info.is_some() && slate.payment_proof.is_none() {
		return Err(ErrorKind::PaymentProof(
			"Expected Payment Proof for this Transaction is not present".to_owned(),
		)
		.into());
	}

	if let Some(ref p) = slate.clone().payment_proof {
		let orig_proof_info = match orig_proof_info {
			Some(p) => p.clone(),
			None => {
				return Err(ErrorKind::PaymentProof(
					"Original proof info not stored in tx".to_owned(),
				)
				.into());
			}
		};
		let keychain = wallet.keychain(keychain_mask)?;
		let index = match context.payment_proof_derivation_index {
			Some(i) => i,
			None => {
				return Err(ErrorKind::PaymentProof(
					"Payment proof derivation index required".to_owned(),
				)
				.into());
			}
		};
		let orig_sender_sk =
			address::address_from_derivation_path(&keychain, parent_key_id, index)?;
		let orig_sender_address = OnionV3Address::from_private(&orig_sender_sk.0)?;
		if p.sender_address != orig_sender_address.to_ed25519()? {
			return Err(ErrorKind::PaymentProof(
				"Sender address on slate does not match original sender address".to_owned(),
			)
			.into());
		}

		if orig_proof_info.receiver_address != p.receiver_address {
			return Err(ErrorKind::PaymentProof(
				"Recipient address on slate does not match original recipient address".to_owned(),
			)
			.into());
		}
		let msg = payment_proof_message(
			slate.amount,
			&slate.calc_excess(&keychain.secp())?,
			orig_sender_address.to_ed25519()?,
		)?;
		let sig = match p.receiver_signature {
			Some(s) => s,
			None => {
				return Err(ErrorKind::PaymentProof(
					"Recipient did not provide requested proof signature".to_owned(),
				)
				.into());
			}
		};

		if p.receiver_address.verify(&msg, &sig).is_err() {
			return Err(ErrorKind::PaymentProof("Invalid proof signature".to_owned()).into());
		};
	}
	Ok(())
}

#[cfg(test)]
mod test {
	use super::*;
	use rand::rngs::mock::StepRng;

	use crate::grin_core::core::KernelFeatures;
	use crate::grin_core::libtx::{build, ProofBuilder};
	use crate::grin_keychain::{
		BlindSum, BlindingFactor, ExtKeychain, ExtKeychainPath, Keychain, SwitchCommitmentType,
	};
	use crate::grin_util::{secp, static_secp_instance};

	#[test]
	// demonstrate that input.commitment == referenced output.commitment
	// based on the public key and amount begin spent
	fn output_commitment_equals_input_commitment_on_spend() {
		let keychain = ExtKeychain::from_random_seed(false).unwrap();
		let builder = ProofBuilder::new(&keychain);
		let key_id1 = ExtKeychainPath::new(1, 1, 0, 0, 0).to_identifier();

		let tx1 = build::transaction(
			KernelFeatures::Plain { fee: 0 },
			vec![build::output(105, key_id1.clone())],
			&keychain,
			&builder,
		)
		.unwrap();
		let tx2 = build::transaction(
			KernelFeatures::Plain { fee: 0 },
			vec![build::input(105, key_id1.clone())],
			&keychain,
			&builder,
		)
		.unwrap();

		assert_eq!(tx1.outputs()[0].features, tx2.inputs()[0].features);
		assert_eq!(tx1.outputs()[0].commitment(), tx2.inputs()[0].commitment());
	}

	#[test]
	fn payment_proof_construction() {
		let secp_inst = static_secp_instance();
		let secp = secp_inst.lock();
		let mut test_rng = StepRng::new(1_234_567_890_u64, 1);
		let sec_key = secp::key::SecretKey::new(&secp, &mut test_rng);
		let d_skey = DalekSecretKey::from_bytes(&sec_key.0).unwrap();

		let address: DalekPublicKey = (&d_skey).into();

		let kernel_excess = {
			ExtKeychainPath::new(1, 1, 0, 0, 0).to_identifier();
			let keychain = ExtKeychain::from_random_seed(true).unwrap();
			let switch = SwitchCommitmentType::Regular;
			let id1 = ExtKeychain::derive_key_id(1, 1, 0, 0, 0);
			let id2 = ExtKeychain::derive_key_id(1, 2, 0, 0, 0);
			let skey1 = keychain.derive_key(0, &id1, switch).unwrap();
			let skey2 = keychain.derive_key(0, &id2, switch).unwrap();
			let blinding_factor = keychain
				.blind_sum(
					&BlindSum::new()
						.sub_blinding_factor(BlindingFactor::from_secret_key(skey1))
						.add_blinding_factor(BlindingFactor::from_secret_key(skey2)),
				)
				.unwrap();
			keychain
				.secp()
				.commit(0, blinding_factor.secret_key(&keychain.secp()).unwrap())
				.unwrap()
		};

		let amount = 1_234_567_890_u64;
		let msg = payment_proof_message(amount, &kernel_excess, address).unwrap();
		println!("payment proof message is (len {}): {:?}", msg.len(), msg);

		let decoded = _decode_payment_proof_message(&msg).unwrap();
		assert_eq!(decoded.0, amount);
		assert_eq!(decoded.1, kernel_excess);
		assert_eq!(decoded.2, address);

		let sig = create_payment_proof_signature(amount, &kernel_excess, address, sec_key).unwrap();

		assert!(address.verify(&msg, &sig).is_ok());
	}
}<|MERGE_RESOLUTION|>--- conflicted
+++ resolved
@@ -390,12 +390,6 @@
 	}
 
 	wallet.store_tx(&format!("{}", tx.tx_slate_id.unwrap()), slate.tx_or_err()?)?;
-<<<<<<< HEAD
-
-	let mut batch = wallet.batch(keychain_mask)?;
-	batch.save_tx_log_entry(tx, &parent_key)?;
-	batch.commit()?;
-=======
 
 	let mut batch = wallet.batch(keychain_mask)?;
 	batch.save_tx_log_entry(tx, &parent_key)?;
@@ -441,7 +435,6 @@
 	slate.offset = new_offset.clone();
 	slate.tx_or_err_mut()?.offset = new_offset;
 
->>>>>>> 9450d2a3
 	Ok(())
 }
 
