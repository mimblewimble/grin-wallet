// Copyright 2019 The Grin Developers
//
// Licensed under the Apache License, Version 2.0 (the "License");
// you may not use this file except in compliance with the License.
// You may obtain a copy of the License at
//
//     http://www.apache.org/licenses/LICENSE-2.0
//
// Unless required by applicable law or agreed to in writing, software
// distributed under the License is distributed on an "AS IS" BASIS,
// WITHOUT WARRANTIES OR CONDITIONS OF ANY KIND, either express or implied.
// See the License for the specific language governing permissions and
// limitations under the License.

//! Types and traits that should be provided by a wallet
//! implementation

use crate::config::{TorConfig, WalletConfig};
use crate::error::{Error, ErrorKind};
use crate::grin_core::core::hash::Hash;
use crate::grin_core::core::{Output, Transaction, TxKernel};
use crate::grin_core::libtx::{aggsig, secp_ser};
use crate::grin_core::{global, ser};
use crate::grin_keychain::{BlindingFactor, Identifier, Keychain};
use crate::grin_util::logger::LoggingConfig;
use crate::grin_util::secp::key::{PublicKey, SecretKey};
use crate::grin_util::secp::{self, pedersen, Secp256k1};
use crate::grin_util::{ToHex, ZeroingString};
use crate::slate_versions::ser as dalek_ser;
use chrono::prelude::*;
use ed25519_dalek::PublicKey as DalekPublicKey;
use ed25519_dalek::Signature as DalekSignature;
use failure::ResultExt;
use serde;
use serde_json;
use std::collections::HashMap;
use std::fmt;
use std::time::Duration;
use uuid::Uuid;

/// Combined trait to allow dynamic wallet dispatch
pub trait WalletInst<'a, L, C, K>: Send + Sync
where
	L: WalletLCProvider<'a, C, K> + Send + Sync,
	C: NodeClient + 'a,
	K: Keychain + 'a,
{
	/// Return the stored instance
	fn lc_provider(&mut self) -> Result<&mut (dyn WalletLCProvider<'a, C, K> + 'a), Error>;
}

/// Trait for a provider of wallet lifecycle methods
pub trait WalletLCProvider<'a, C, K>: Send + Sync
where
	C: NodeClient + 'a,
	K: Keychain + 'a,
{
	/// Sets the top level system wallet directory
	/// default is assumed to be ~/.grin/main/wallet_data (or floonet equivalent)
	fn set_top_level_directory(&mut self, dir: &str) -> Result<(), Error>;

	/// Sets the top level system wallet directory
	/// default is assumed to be ~/.grin/main/wallet_data (or floonet equivalent)
	fn get_top_level_directory(&self) -> Result<String, Error>;

	/// Output a grin-wallet.toml file into the current top-level system wallet directory
	fn create_config(
		&self,
		chain_type: &global::ChainTypes,
		file_name: &str,
		wallet_config: Option<WalletConfig>,
		logging_config: Option<LoggingConfig>,
		tor_config: Option<TorConfig>,
	) -> Result<(), Error>;

	///
	fn create_wallet(
		&mut self,
		name: Option<&str>,
		mnemonic: Option<ZeroingString>,
		mnemonic_length: usize,
		password: ZeroingString,
		test_mode: bool,
	) -> Result<(), Error>;

	///
	fn open_wallet(
		&mut self,
		name: Option<&str>,
		password: ZeroingString,
		create_mask: bool,
		use_test_rng: bool,
	) -> Result<Option<SecretKey>, Error>;

	///
	fn close_wallet(&mut self, name: Option<&str>) -> Result<(), Error>;

	/// whether a wallet exists at the given directory
	fn wallet_exists(&self, name: Option<&str>) -> Result<bool, Error>;

	/// return mnemonic of given wallet
	fn get_mnemonic(
		&self,
		name: Option<&str>,
		password: ZeroingString,
	) -> Result<ZeroingString, Error>;

	/// Check whether a provided mnemonic string is valid
	fn validate_mnemonic(&self, mnemonic: ZeroingString) -> Result<(), Error>;

	/// Recover a seed from phrase, without destroying existing data
	/// should back up seed
	fn recover_from_mnemonic(
		&self,
		mnemonic: ZeroingString,
		password: ZeroingString,
	) -> Result<(), Error>;

	/// changes password
	fn change_password(
		&self,
		name: Option<&str>,
		old: ZeroingString,
		new: ZeroingString,
	) -> Result<(), Error>;

	/// deletes wallet
	fn delete_wallet(&self, name: Option<&str>) -> Result<(), Error>;

	/// return wallet instance
	fn wallet_inst(&mut self) -> Result<&mut Box<dyn WalletBackend<'a, C, K> + 'a>, Error>;
}

/// TODO:
/// Wallets should implement this backend for their storage. All functions
/// here expect that the wallet instance has instantiated itself or stored
/// whatever credentials it needs
pub trait WalletBackend<'ck, C, K>: Send + Sync
where
	C: NodeClient + 'ck,
	K: Keychain + 'ck,
{
	/// Set the keychain, which should already be initialized
	/// Optionally return a token value used to XOR the stored
	/// key value
	fn set_keychain(
		&mut self,
		k: Box<K>,
		mask: bool,
		use_test_rng: bool,
	) -> Result<Option<SecretKey>, Error>;

	/// Close wallet and remove any stored credentials (TBD)
	fn close(&mut self) -> Result<(), Error>;

	/// Return the keychain being used. Ensure a cloned copy so it will be dropped
	/// and zeroized by the caller
	/// Can optionally take a mask value
	fn keychain(&self, mask: Option<&SecretKey>) -> Result<K, Error>;

	/// Return the client being used to communicate with the node
	fn w2n_client(&mut self) -> &mut C;

	/// return the commit for caching if allowed, none otherwise
	fn calc_commit_for_cache(
		&mut self,
		keychain_mask: Option<&SecretKey>,
		amount: u64,
		id: &Identifier,
	) -> Result<Option<String>, Error>;

	/// Set parent key id by stored account name
	fn set_parent_key_id_by_name(&mut self, label: &str) -> Result<(), Error>;

	/// The BIP32 path of the parent path to use for all output-related
	/// functions, (essentially 'accounts' within a wallet.
	fn set_parent_key_id(&mut self, _: Identifier);

	/// return the parent path
	fn parent_key_id(&mut self) -> Identifier;

	/// Iterate over all output data stored by the backend
	fn iter<'a>(&'a self) -> Box<dyn Iterator<Item = OutputData> + 'a>;

	/// Get output data by id
	fn get(&self, id: &Identifier, mmr_index: &Option<u64>) -> Result<OutputData, Error>;

	/// Get an (Optional) tx log entry by uuid
	fn get_tx_log_entry(&self, uuid: &Uuid) -> Result<Option<TxLogEntry>, Error>;

	/// Retrieves the private context associated with a given slate id
	fn get_private_context(
		&mut self,
		keychain_mask: Option<&SecretKey>,
		slate_id: &[u8],
	) -> Result<Context, Error>;

	/// Iterate over all output data stored by the backend
	fn tx_log_iter<'a>(&'a self) -> Box<dyn Iterator<Item = TxLogEntry> + 'a>;

	/// Iterate over all stored account paths
	fn acct_path_iter<'a>(&'a self) -> Box<dyn Iterator<Item = AcctPathMapping> + 'a>;

	/// Gets an account path for a given label
	fn get_acct_path(&self, label: String) -> Result<Option<AcctPathMapping>, Error>;

	/// Stores a transaction
	fn store_tx(&self, uuid: &str, tx: &Transaction) -> Result<(), Error>;

	/// Retrieves a stored transaction from a TxLogEntry
	fn get_stored_tx(&self, uuid: &str) -> Result<Option<Transaction>, Error>;

	/// Create a new write batch to update or remove output data
	fn batch<'a>(
		&'a mut self,
		keychain_mask: Option<&SecretKey>,
	) -> Result<Box<dyn WalletOutputBatch<K> + 'a>, Error>;

	/// Batch for use when keychain isn't available or required
	fn batch_no_mask<'a>(&'a mut self) -> Result<Box<dyn WalletOutputBatch<K> + 'a>, Error>;

	/// Return the current child Index
	fn current_child_index(&mut self, parent_key_id: &Identifier) -> Result<u32, Error>;

	/// Next child ID when we want to create a new output, based on current parent
	fn next_child(&mut self, keychain_mask: Option<&SecretKey>) -> Result<Identifier, Error>;

	/// last verified height of outputs directly descending from the given parent key
	fn last_confirmed_height(&mut self) -> Result<u64, Error>;

	/// last block scanned during scan or restore
	fn last_scanned_block(&mut self) -> Result<ScannedBlockInfo, Error>;

	/// Flag whether the wallet needs a full UTXO scan on next update attempt
	fn init_status(&mut self) -> Result<WalletInitStatus, Error>;
}

/// Batch trait to update the output data backend atomically. Trying to use a
/// batch after commit MAY result in a panic. Due to this being a trait, the
/// commit method can't take ownership.
/// TODO: Should these be split into separate batch objects, for outputs,
/// tx_log entries and meta/details?
pub trait WalletOutputBatch<K>
where
	K: Keychain,
{
	/// Return the keychain being used
	fn keychain(&mut self) -> &mut K;

	/// Add or update data about an output to the backend
	fn save(&mut self, out: OutputData) -> Result<(), Error>;

	/// Gets output data by id
	fn get(&self, id: &Identifier, mmr_index: &Option<u64>) -> Result<OutputData, Error>;

	/// Iterate over all output data stored by the backend
	fn iter(&self) -> Box<dyn Iterator<Item = OutputData>>;

	/// Delete data about an output from the backend
	fn delete(&mut self, id: &Identifier, mmr_index: &Option<u64>) -> Result<(), Error>;

	/// Save last stored child index of a given parent
	fn save_child_index(&mut self, parent_key_id: &Identifier, child_n: u32) -> Result<(), Error>;

	/// Save last confirmed height of outputs for a given parent
	fn save_last_confirmed_height(
		&mut self,
		parent_key_id: &Identifier,
		height: u64,
	) -> Result<(), Error>;

	/// Save the last PMMR index that was scanned via a scan operation
	fn save_last_scanned_block(&mut self, block: ScannedBlockInfo) -> Result<(), Error>;

	/// Save flag indicating whether wallet needs a full UTXO scan
	fn save_init_status(&mut self, value: WalletInitStatus) -> Result<(), Error>;

	/// get next tx log entry for the parent
	fn next_tx_log_id(&mut self, parent_key_id: &Identifier) -> Result<u32, Error>;

	/// Iterate over tx log data stored by the backend
	fn tx_log_iter(&self) -> Box<dyn Iterator<Item = TxLogEntry>>;

	/// save a tx log entry
	fn save_tx_log_entry(&mut self, t: TxLogEntry, parent_id: &Identifier) -> Result<(), Error>;

	/// save an account label -> path mapping
	fn save_acct_path(&mut self, mapping: AcctPathMapping) -> Result<(), Error>;

	/// Iterate over account names stored in backend
	fn acct_path_iter(&self) -> Box<dyn Iterator<Item = AcctPathMapping>>;

	/// Save an output as locked in the backend
	fn lock_output(&mut self, out: &mut OutputData) -> Result<(), Error>;

	/// Saves the private context associated with a slate id
	fn save_private_context(&mut self, slate_id: &[u8], ctx: &Context) -> Result<(), Error>;

	/// Delete the private context associated with the slate id
	fn delete_private_context(&mut self, slate_id: &[u8]) -> Result<(), Error>;

	/// Write the wallet data to backend file
	fn commit(&self) -> Result<(), Error>;
}

/// Encapsulate all wallet-node communication functions. No functions within libwallet
/// should care about communication details
pub trait NodeClient: Send + Sync + Clone {
	/// Return the URL of the check node
	fn node_url(&self) -> &str;

	/// Set the node URL
	fn set_node_url(&mut self, node_url: &str);

	/// Return the node api secret
	fn node_api_secret(&self) -> Option<String>;

	/// Change the API secret
	fn set_node_api_secret(&mut self, node_api_secret: Option<String>);

	/// Posts a transaction to a grin node
	fn post_tx(&self, tx: &Transaction, fluff: bool) -> Result<(), Error>;

	/// Returns the api version string and block header version as reported
	/// by the node. Result can be cached for later use
	fn get_version_info(&mut self) -> Option<NodeVersionInfo>;

	/// retrieves the current tip (height, hash) from the specified grin node
	fn get_chain_tip(&self) -> Result<(u64, String), Error>;

	/// Get a kernel and the height of the block it's included in. Returns
	/// (tx_kernel, height, mmr_index)
	fn get_kernel(
		&mut self,
		excess: &pedersen::Commitment,
		min_height: Option<u64>,
		max_height: Option<u64>,
	) -> Result<Option<(TxKernel, u64, u64)>, Error>;

	/// retrieve a list of outputs from the specified grin node
	/// need "by_height" and "by_id" variants
	fn get_outputs_from_node(
		&self,
		wallet_outputs: Vec<pedersen::Commitment>,
	) -> Result<HashMap<pedersen::Commitment, (String, u64, u64)>, Error>;

	/// Get a list of outputs from the node by traversing the UTXO
	/// set in PMMR index order.
	/// Returns
	/// (last available output index, last insertion index retrieved,
	/// outputs(commit, proof, is_coinbase, height, mmr_index))
	fn get_outputs_by_pmmr_index(
		&self,
		start_height: u64,
		end_height: Option<u64>,
		max_outputs: u64,
	) -> Result<
		(
			u64,
			u64,
			Vec<(pedersen::Commitment, pedersen::RangeProof, bool, u64, u64)>,
		),
		Error,
	>;

	/// Return the pmmr indices representing the outputs between a given
	/// set of block heights
	/// (start pmmr index, end pmmr index)
	fn height_range_to_pmmr_indices(
		&self,
		start_height: u64,
		end_height: Option<u64>,
	) -> Result<(u64, u64), Error>;
}

/// Node version info
#[derive(Serialize, Deserialize, Debug, Clone)]
pub struct NodeVersionInfo {
	/// Semver version string
	pub node_version: String,
	/// block header verson
	pub block_header_version: u16,
	/// Whether this version info was successfully verified from a node
	pub verified: Option<bool>,
}

/// Information about an output that's being tracked by the wallet. Must be
/// enough to reconstruct the commitment associated with the ouput when the
/// root private key is known.

#[derive(Serialize, Deserialize, Debug, Clone, PartialEq, PartialOrd, Eq, Ord)]
pub struct OutputData {
	/// Root key_id that the key for this output is derived from
	pub root_key_id: Identifier,
	/// Derived key for this output
	pub key_id: Identifier,
	/// How many derivations down from the root key
	pub n_child: u32,
	/// The actual commit, optionally stored
	pub commit: Option<String>,
	/// PMMR Index, used on restore in case of duplicate wallets using the same
	/// key_id (2 wallets using same seed, for instance
	#[serde(with = "secp_ser::opt_string_or_u64")]
	pub mmr_index: Option<u64>,
	/// Value of the output, necessary to rebuild the commitment
	#[serde(with = "secp_ser::string_or_u64")]
	pub value: u64,
	/// Current status of the output
	pub status: OutputStatus,
	/// Height of the output
	#[serde(with = "secp_ser::string_or_u64")]
	pub height: u64,
	/// Height we are locked until
	#[serde(with = "secp_ser::string_or_u64")]
	pub lock_height: u64,
	/// Is this a coinbase output? Is it subject to coinbase locktime?
	pub is_coinbase: bool,
	/// Optional corresponding internal entry in tx entry log
	pub tx_log_entry: Option<u32>,
}

impl ser::Writeable for OutputData {
	fn write<W: ser::Writer>(&self, writer: &mut W) -> Result<(), ser::Error> {
		writer.write_bytes(&serde_json::to_vec(self).map_err(|_| ser::Error::CorruptedData)?)
	}
}

impl ser::Readable for OutputData {
	fn read<R: ser::Reader>(reader: &mut R) -> Result<OutputData, ser::Error> {
		let data = reader.read_bytes_len_prefix()?;
		serde_json::from_slice(&data[..]).map_err(|_| ser::Error::CorruptedData)
	}
}

impl OutputData {
	/// Lock a given output to avoid conflicting use
	pub fn lock(&mut self) {
		self.status = OutputStatus::Locked;
	}

	/// How many confirmations has this output received?
	/// If height == 0 then we are either Unconfirmed or the output was
	/// cut-through
	/// so we do not actually know how many confirmations this output had (and
	/// never will).
	pub fn num_confirmations(&self, current_height: u64) -> u64 {
		if self.height > current_height {
			return 0;
		}
		if self.status == OutputStatus::Unconfirmed {
			0
		} else {
			// if an output has height n and we are at block n
			// then we have a single confirmation (the block it originated in)
			1 + (current_height - self.height)
		}
	}

	/// Check if output is eligible to spend based on state and height and
	/// confirmations
	pub fn eligible_to_spend(&self, current_height: u64, minimum_confirmations: u64) -> bool {
		if [OutputStatus::Spent, OutputStatus::Locked].contains(&self.status)
			|| self.status == OutputStatus::Unconfirmed && self.is_coinbase
			|| self.lock_height > current_height
		{
			false
		} else {
			(self.status == OutputStatus::Unspent
				&& self.num_confirmations(current_height) >= minimum_confirmations)
				|| self.status == OutputStatus::Unconfirmed && minimum_confirmations == 0
		}
	}

	/// Marks this output as unspent if it was previously unconfirmed
	pub fn mark_unspent(&mut self) {
		match self.status {
			OutputStatus::Unconfirmed | OutputStatus::Reverted => {
				self.status = OutputStatus::Unspent
			}
			_ => {}
		}
	}

	/// Mark an output as spent
	pub fn mark_spent(&mut self) {
		match self.status {
			OutputStatus::Unspent | OutputStatus::Locked => self.status = OutputStatus::Spent,
			_ => (),
		}
	}

	/// Mark an output as reverted
	pub fn mark_reverted(&mut self) {
		match self.status {
			OutputStatus::Unspent => self.status = OutputStatus::Reverted,
			_ => (),
		}
	}
}
/// Status of an output that's being tracked by the wallet. Can either be
/// unconfirmed, spent, unspent, or locked (when it's been used to generate
/// a transaction but we don't have confirmation that the transaction was
/// broadcasted or mined).
#[derive(Serialize, Deserialize, Debug, Clone, PartialEq, Eq, Ord, PartialOrd)]
pub enum OutputStatus {
	/// Unconfirmed
	Unconfirmed,
	/// Unspent
	Unspent,
	/// Locked
	Locked,
	/// Spent
	Spent,
	/// Reverted
	Reverted,
}

impl fmt::Display for OutputStatus {
	fn fmt(&self, f: &mut fmt::Formatter<'_>) -> fmt::Result {
		match *self {
			OutputStatus::Unconfirmed => write!(f, "Unconfirmed"),
			OutputStatus::Unspent => write!(f, "Unspent"),
			OutputStatus::Locked => write!(f, "Locked"),
			OutputStatus::Spent => write!(f, "Spent"),
			OutputStatus::Reverted => write!(f, "Reverted"),
		}
	}
}

#[derive(Serialize, Deserialize, Clone, Debug)]
/// Holds the context for a single aggsig transaction
pub struct Context {
	/// Parent key id
	pub parent_key_id: Identifier,
	/// Secret key (of which public is shared)
	pub sec_key: SecretKey,
	/// Secret nonce (of which public is shared)
	/// (basically a SecretKey)
	pub sec_nonce: SecretKey,
	/// only used if self-sending an invoice
	pub initial_sec_key: SecretKey,
	/// as above
	pub initial_sec_nonce: SecretKey,
	/// store my outputs + amounts between invocations
	/// Id, mmr_index (if known), amount
	pub output_ids: Vec<(Identifier, Option<u64>, u64)>,
	/// store my inputs
	/// Id, mmr_index (if known), amount
	pub input_ids: Vec<(Identifier, Option<u64>, u64)>,
	/// store amount, so we can remove from slate if not
	/// needed by the other party
	pub amount: u64,
	/// store the calculated fee
	pub fee: u64,
	/// Payment proof sender address derivation path, if needed
	pub payment_proof_derivation_index: Option<u32>,
<<<<<<< HEAD
	/// Store calculated transaction offset, for repopulating
	/// compact slates
	pub offset: Option<BlindingFactor>,
=======
>>>>>>> 9450d2a3
	/// whether this was an invoice transaction
	pub is_invoice: bool,
	/// for invoice I2 Only, store the tx excess so we can
	/// remove it from the slate on return
	pub calculated_excess: Option<pedersen::Commitment>,
}

impl Context {
	/// Create a new context with defaults
	pub fn new(
		secp: &secp::Secp256k1,
		sec_key: SecretKey,
		parent_key_id: &Identifier,
		use_test_rng: bool,
<<<<<<< HEAD
		offset: Option<BlindingFactor>,
=======
>>>>>>> 9450d2a3
		is_invoice: bool,
	) -> Context {
		let sec_nonce = match use_test_rng {
			false => aggsig::create_secnonce(secp).unwrap(),
			true => SecretKey::from_slice(secp, &[1; 32]).unwrap(),
		};
		Context {
			parent_key_id: parent_key_id.clone(),
			sec_key: sec_key.clone(),
			sec_nonce: sec_nonce.clone(),
			initial_sec_key: sec_key.clone(),
			initial_sec_nonce: sec_nonce.clone(),
			input_ids: vec![],
			output_ids: vec![],
			amount: 0,
			fee: 0,
			payment_proof_derivation_index: None,
<<<<<<< HEAD
			offset: offset.clone(),
=======
>>>>>>> 9450d2a3
			is_invoice,
			calculated_excess: None,
		}
	}
}

impl Context {
	/// Tracks an output contributing to my excess value (if it needs to
	/// be kept between invocations
	pub fn add_output(&mut self, output_id: &Identifier, mmr_index: &Option<u64>, amount: u64) {
		self.output_ids
			.push((output_id.clone(), *mmr_index, amount));
	}

	/// Returns all stored outputs
	pub fn get_outputs(&self) -> Vec<(Identifier, Option<u64>, u64)> {
		self.output_ids.clone()
	}

	/// Tracks IDs of my inputs into the transaction
	/// be kept between invocations
	pub fn add_input(&mut self, input_id: &Identifier, mmr_index: &Option<u64>, amount: u64) {
		self.input_ids.push((input_id.clone(), *mmr_index, amount));
	}

	/// Returns all stored input identifiers
	pub fn get_inputs(&self) -> Vec<(Identifier, Option<u64>, u64)> {
		self.input_ids.clone()
	}

	/// Returns private key, private nonce
	pub fn get_private_keys(&self) -> (SecretKey, SecretKey) {
		(self.sec_key.clone(), self.sec_nonce.clone())
	}

	/// Returns public key, public nonce
	pub fn get_public_keys(&self, secp: &Secp256k1) -> (PublicKey, PublicKey) {
		(
			PublicKey::from_secret_key(secp, &self.sec_key).unwrap(),
			PublicKey::from_secret_key(secp, &self.sec_nonce).unwrap(),
		)
	}
}

impl ser::Writeable for Context {
	fn write<W: ser::Writer>(&self, writer: &mut W) -> Result<(), ser::Error> {
		writer.write_bytes(&serde_json::to_vec(self).map_err(|_| ser::Error::CorruptedData)?)
	}
}

impl ser::Readable for Context {
	fn read<R: ser::Reader>(reader: &mut R) -> Result<Context, ser::Error> {
		let data = reader.read_bytes_len_prefix()?;
		serde_json::from_slice(&data[..]).map_err(|_| ser::Error::CorruptedData)
	}
}

/// Block Identifier
#[derive(Debug, Clone, PartialEq, PartialOrd, Eq, Ord)]
pub struct BlockIdentifier(pub Hash);

impl BlockIdentifier {
	/// return hash
	pub fn hash(&self) -> Hash {
		self.0
	}

	/// convert to hex string
	pub fn from_hex(hex: &str) -> Result<BlockIdentifier, Error> {
		let hash =
			Hash::from_hex(hex).context(ErrorKind::GenericError("Invalid hex".to_owned()))?;
		Ok(BlockIdentifier(hash))
	}
}

impl serde::ser::Serialize for BlockIdentifier {
	fn serialize<S>(&self, serializer: S) -> Result<S::Ok, S::Error>
	where
		S: serde::ser::Serializer,
	{
		serializer.serialize_str(&self.0.to_hex())
	}
}

impl<'de> serde::de::Deserialize<'de> for BlockIdentifier {
	fn deserialize<D>(deserializer: D) -> Result<BlockIdentifier, D::Error>
	where
		D: serde::de::Deserializer<'de>,
	{
		deserializer.deserialize_str(BlockIdentifierVisitor)
	}
}

struct BlockIdentifierVisitor;

impl<'de> serde::de::Visitor<'de> for BlockIdentifierVisitor {
	type Value = BlockIdentifier;

	fn expecting(&self, formatter: &mut fmt::Formatter<'_>) -> fmt::Result {
		formatter.write_str("a block hash")
	}

	fn visit_str<E>(self, s: &str) -> Result<Self::Value, E>
	where
		E: serde::de::Error,
	{
		let block_hash = Hash::from_hex(s).unwrap();
		Ok(BlockIdentifier(block_hash))
	}
}

/// a contained wallet info struct, so automated tests can parse wallet info
/// can add more fields here over time as needed
#[derive(Serialize, Eq, PartialEq, Deserialize, Debug, Clone)]
pub struct WalletInfo {
	/// height from which info was taken
	#[serde(with = "secp_ser::string_or_u64")]
	pub last_confirmed_height: u64,
	/// Minimum number of confirmations for an output to be treated as "spendable".
	#[serde(with = "secp_ser::string_or_u64")]
	pub minimum_confirmations: u64,
	/// total amount in the wallet
	#[serde(with = "secp_ser::string_or_u64")]
	pub total: u64,
	/// amount awaiting finalization
	#[serde(with = "secp_ser::string_or_u64")]
	pub amount_awaiting_finalization: u64,
	/// amount awaiting confirmation
	#[serde(with = "secp_ser::string_or_u64")]
	pub amount_awaiting_confirmation: u64,
	/// coinbases waiting for lock height
	#[serde(with = "secp_ser::string_or_u64")]
	pub amount_immature: u64,
	/// amount currently spendable
	#[serde(with = "secp_ser::string_or_u64")]
	pub amount_currently_spendable: u64,
	/// amount locked via previous transactions
	#[serde(with = "secp_ser::string_or_u64")]
	pub amount_locked: u64,
	/// amount previously confirmed, now reverted
	#[serde(with = "secp_ser::string_or_u64")]
	pub amount_reverted: u64,
}

/// Types of transactions that can be contained within a TXLog entry
#[derive(Serialize, Deserialize, Debug, Clone, Eq, PartialEq)]
pub enum TxLogEntryType {
	/// A coinbase transaction becomes confirmed
	ConfirmedCoinbase,
	/// Outputs created when a transaction is received
	TxReceived,
	/// Inputs locked + change outputs when a transaction is created
	TxSent,
	/// Received transaction that was rolled back by user
	TxReceivedCancelled,
	/// Sent transaction that was rolled back by user
	TxSentCancelled,
	/// Received transaction that was reverted on-chain
	TxReverted,
}

impl fmt::Display for TxLogEntryType {
	fn fmt(&self, f: &mut fmt::Formatter<'_>) -> fmt::Result {
		match *self {
			TxLogEntryType::ConfirmedCoinbase => write!(f, "Confirmed \nCoinbase"),
			TxLogEntryType::TxReceived => write!(f, "Received Tx"),
			TxLogEntryType::TxSent => write!(f, "Sent Tx"),
			TxLogEntryType::TxReceivedCancelled => write!(f, "Received Tx\n- Cancelled"),
			TxLogEntryType::TxSentCancelled => write!(f, "Sent Tx\n- Cancelled"),
			TxLogEntryType::TxReverted => write!(f, "Received Tx\n- Reverted"),
		}
	}
}

/// Optional transaction information, recorded when an event happens
/// to add or remove funds from a wallet. One Transaction log entry
/// maps to one or many outputs
#[derive(Serialize, Deserialize, Debug, Clone)]
pub struct TxLogEntry {
	/// BIP32 account path used for creating this tx
	pub parent_key_id: Identifier,
	/// Local id for this transaction (distinct from a slate transaction id)
	pub id: u32,
	/// Slate transaction this entry is associated with, if any
	pub tx_slate_id: Option<Uuid>,
	/// Transaction type (as above)
	pub tx_type: TxLogEntryType,
	/// Time this tx entry was created
	/// #[serde(with = "tx_date_format")]
	pub creation_ts: DateTime<Utc>,
	/// Time this tx was confirmed (by this wallet)
	/// #[serde(default, with = "opt_tx_date_format")]
	pub confirmation_ts: Option<DateTime<Utc>>,
	/// Whether the inputs+outputs involved in this transaction have been
	/// confirmed (In all cases either all outputs involved in a tx should be
	/// confirmed, or none should be; otherwise there's a deeper problem)
	pub confirmed: bool,
	/// number of inputs involved in TX
	pub num_inputs: usize,
	/// number of outputs involved in TX
	pub num_outputs: usize,
	/// Amount credited via this transaction
	#[serde(with = "secp_ser::string_or_u64")]
	pub amount_credited: u64,
	/// Amount debited via this transaction
	#[serde(with = "secp_ser::string_or_u64")]
	pub amount_debited: u64,
	/// Fee
	#[serde(with = "secp_ser::opt_string_or_u64")]
	pub fee: Option<u64>,
	/// Cutoff block height
	#[serde(with = "secp_ser::opt_string_or_u64")]
	#[serde(default)]
	pub ttl_cutoff_height: Option<u64>,
	/// Location of the store transaction, (reference or resending)
	pub stored_tx: Option<String>,
	/// Associated kernel excess, for later lookup if necessary
	#[serde(with = "secp_ser::option_commitment_serde")]
	#[serde(default)]
	pub kernel_excess: Option<pedersen::Commitment>,
	/// Height reported when transaction was created, if lookup
	/// of kernel is necessary
	#[serde(default)]
	pub kernel_lookup_min_height: Option<u64>,
	/// Additional info needed to stored payment proof
	#[serde(default)]
	pub payment_proof: Option<StoredProofInfo>,
	/// Track the time it took for a transaction to get reverted
	#[serde(with = "option_duration_as_secs", default)]
	pub reverted_after: Option<Duration>,
}

impl ser::Writeable for TxLogEntry {
	fn write<W: ser::Writer>(&self, writer: &mut W) -> Result<(), ser::Error> {
		writer.write_bytes(&serde_json::to_vec(self).map_err(|_| ser::Error::CorruptedData)?)
	}
}

impl ser::Readable for TxLogEntry {
	fn read<R: ser::Reader>(reader: &mut R) -> Result<TxLogEntry, ser::Error> {
		let data = reader.read_bytes_len_prefix()?;
		serde_json::from_slice(&data[..]).map_err(|_| ser::Error::CorruptedData)
	}
}

impl TxLogEntry {
	/// Return a new blank with TS initialised with next entry
	pub fn new(parent_key_id: Identifier, t: TxLogEntryType, id: u32) -> Self {
		TxLogEntry {
			parent_key_id: parent_key_id,
			tx_type: t,
			id: id,
			tx_slate_id: None,
			creation_ts: Utc::now(),
			confirmation_ts: None,
			confirmed: false,
			amount_credited: 0,
			amount_debited: 0,
			num_inputs: 0,
			num_outputs: 0,
			fee: None,
			ttl_cutoff_height: None,
			stored_tx: None,
			kernel_excess: None,
			kernel_lookup_min_height: None,
			payment_proof: None,
			reverted_after: None,
		}
	}

	/// Given a vec of TX log entries, return credited + debited sums
	pub fn sum_confirmed(txs: &[TxLogEntry]) -> (u64, u64) {
		txs.iter().fold((0, 0), |acc, tx| match tx.confirmed {
			true => (acc.0 + tx.amount_credited, acc.1 + tx.amount_debited),
			false => acc,
		})
	}

	/// Update confirmation TS with now
	pub fn update_confirmation_ts(&mut self) {
		self.confirmation_ts = Some(Utc::now());
	}
}

/// Payment proof information. Differs from what is sent via
/// the slate
#[derive(Serialize, Deserialize, Debug, Clone)]
pub struct StoredProofInfo {
	/// receiver address
	#[serde(with = "dalek_ser::dalek_pubkey_serde")]
	pub receiver_address: DalekPublicKey,
	#[serde(with = "dalek_ser::option_dalek_sig_serde")]
	/// receiver signature
	pub receiver_signature: Option<DalekSignature>,
	/// sender address derivation path index
	pub sender_address_path: u32,
	/// sender address
	#[serde(with = "dalek_ser::dalek_pubkey_serde")]
	pub sender_address: DalekPublicKey,
	/// sender signature
	#[serde(with = "dalek_ser::option_dalek_sig_serde")]
	pub sender_signature: Option<DalekSignature>,
}

impl ser::Writeable for StoredProofInfo {
	fn write<W: ser::Writer>(&self, writer: &mut W) -> Result<(), ser::Error> {
		writer.write_bytes(&serde_json::to_vec(self).map_err(|_| ser::Error::CorruptedData)?)
	}
}

impl ser::Readable for StoredProofInfo {
	fn read<R: ser::Reader>(reader: &mut R) -> Result<StoredProofInfo, ser::Error> {
		let data = reader.read_bytes_len_prefix()?;
		serde_json::from_slice(&data[..]).map_err(|_| ser::Error::CorruptedData)
	}
}

/// Map of named accounts to BIP32 paths
#[derive(Clone, Debug, Serialize, Deserialize)]
pub struct AcctPathMapping {
	/// label used by user
	pub label: String,
	/// Corresponding parent BIP32 derivation path
	pub path: Identifier,
}

impl ser::Writeable for AcctPathMapping {
	fn write<W: ser::Writer>(&self, writer: &mut W) -> Result<(), ser::Error> {
		writer.write_bytes(&serde_json::to_vec(self).map_err(|_| ser::Error::CorruptedData)?)
	}
}

impl ser::Readable for AcctPathMapping {
	fn read<R: ser::Reader>(reader: &mut R) -> Result<AcctPathMapping, ser::Error> {
		let data = reader.read_bytes_len_prefix()?;
		serde_json::from_slice(&data[..]).map_err(|_| ser::Error::CorruptedData)
	}
}

/// Dummy wrapper for the hex-encoded serialized transaction.
#[derive(Serialize, Deserialize)]
pub struct TxWrapper {
	/// hex representation of transaction
	pub tx_hex: String,
}

/// Store details of the last scanned block
#[derive(Clone, Debug, Serialize, Deserialize)]
pub struct ScannedBlockInfo {
	/// Node chain height (corresponding to the last PMMR index scanned)
	pub height: u64,
	/// Hash of tip
	pub hash: String,
	/// Starting PMMR Index
	pub start_pmmr_index: u64,
	/// Last PMMR Index
	pub last_pmmr_index: u64,
}

impl ser::Writeable for ScannedBlockInfo {
	fn write<W: ser::Writer>(&self, writer: &mut W) -> Result<(), ser::Error> {
		writer.write_bytes(&serde_json::to_vec(self).map_err(|_| ser::Error::CorruptedData)?)
	}
}

impl ser::Readable for ScannedBlockInfo {
	fn read<R: ser::Reader>(reader: &mut R) -> Result<ScannedBlockInfo, ser::Error> {
		let data = reader.read_bytes_len_prefix()?;
		serde_json::from_slice(&data[..]).map_err(|_| ser::Error::CorruptedData)
	}
}

/// Wrapper for reward output and kernel used when building a coinbase for a mining node.
/// Note: Not serializable, must be converted to necesssary "versioned" representation
/// before serializing to json to ensure compatibility with mining node.
#[derive(Debug, Clone)]
pub struct CbData {
	/// Output
	pub output: Output,
	/// Kernel
	pub kernel: TxKernel,
	/// Key Id
	pub key_id: Option<Identifier>,
}

/// Enum to determine what amount of scanning is required for a new wallet
#[derive(Debug, Clone, Serialize, Deserialize)]
pub enum WalletInitStatus {
	/// Wallet is newly created and needs scanning
	InitNeedsScanning,
	/// Wallet is new but doesn't need scanning
	InitNoScanning,
	/// Wallet scan checks have been completed
	InitComplete,
}

impl ser::Writeable for WalletInitStatus {
	fn write<W: ser::Writer>(&self, writer: &mut W) -> Result<(), ser::Error> {
		writer.write_bytes(&serde_json::to_vec(self).map_err(|_| ser::Error::CorruptedData)?)
	}
}

impl ser::Readable for WalletInitStatus {
	fn read<R: ser::Reader>(reader: &mut R) -> Result<WalletInitStatus, ser::Error> {
		let data = reader.read_bytes_len_prefix()?;
		serde_json::from_slice(&data[..]).map_err(|_| ser::Error::CorruptedData)
	}
}

/// Serializes an Option<Duration> to and from a string
pub mod option_duration_as_secs {
	use serde::de::Error;
	use serde::{Deserialize, Deserializer, Serializer};
	use std::time::Duration;

	///
	pub fn serialize<S>(dur: &Option<Duration>, serializer: S) -> Result<S::Ok, S::Error>
	where
		S: Serializer,
	{
		match dur {
			Some(dur) => serializer.serialize_str(&format!("{}", dur.as_secs())),
			None => serializer.serialize_none(),
		}
	}

	///
	pub fn deserialize<'de, D>(deserializer: D) -> Result<Option<Duration>, D::Error>
	where
		D: Deserializer<'de>,
	{
		match Option::<String>::deserialize(deserializer)? {
			Some(s) => {
				let secs = s
					.parse::<u64>()
					.map_err(|err| Error::custom(err.to_string()))?;
				Ok(Some(Duration::from_secs(secs)))
			}
			None => Ok(None),
		}
	}
}

#[cfg(test)]
mod tests {
	use super::*;
	use serde_json::Value;

	#[derive(Serialize, Deserialize, PartialEq, Clone, Debug)]
	struct TestSer {
		#[serde(with = "option_duration_as_secs", default)]
		dur: Option<Duration>,
	}

	#[test]
	fn duration_serde() {
		let some = TestSer {
			dur: Some(Duration::from_secs(100)),
		};
		let val = serde_json::to_value(some.clone()).unwrap();
		if let Value::Object(o) = &val {
			if let Value::String(s) = o.get("dur").unwrap() {
				assert_eq!(s, "100");
			} else {
				panic!("Invalid type");
			}
		} else {
			panic!("Invalid type")
		}
		assert_eq!(some, serde_json::from_value(val).unwrap());

		let none = TestSer { dur: None };
		let val = serde_json::to_value(none.clone()).unwrap();
		if let Value::Object(o) = &val {
			if let Value::Null = o.get("dur").unwrap() {
				// ok
			} else {
				panic!("Invalid type");
			}
		} else {
			panic!("Invalid type")
		}
		assert_eq!(none, serde_json::from_value(val).unwrap());

		let none2 = serde_json::from_str::<TestSer>("{}").unwrap();
		assert_eq!(none, none2);
	}
}<|MERGE_RESOLUTION|>--- conflicted
+++ resolved
@@ -21,7 +21,7 @@
 use crate::grin_core::core::{Output, Transaction, TxKernel};
 use crate::grin_core::libtx::{aggsig, secp_ser};
 use crate::grin_core::{global, ser};
-use crate::grin_keychain::{BlindingFactor, Identifier, Keychain};
+use crate::grin_keychain::{Identifier, Keychain};
 use crate::grin_util::logger::LoggingConfig;
 use crate::grin_util::secp::key::{PublicKey, SecretKey};
 use crate::grin_util::secp::{self, pedersen, Secp256k1};
@@ -554,12 +554,6 @@
 	pub fee: u64,
 	/// Payment proof sender address derivation path, if needed
 	pub payment_proof_derivation_index: Option<u32>,
-<<<<<<< HEAD
-	/// Store calculated transaction offset, for repopulating
-	/// compact slates
-	pub offset: Option<BlindingFactor>,
-=======
->>>>>>> 9450d2a3
 	/// whether this was an invoice transaction
 	pub is_invoice: bool,
 	/// for invoice I2 Only, store the tx excess so we can
@@ -574,10 +568,6 @@
 		sec_key: SecretKey,
 		parent_key_id: &Identifier,
 		use_test_rng: bool,
-<<<<<<< HEAD
-		offset: Option<BlindingFactor>,
-=======
->>>>>>> 9450d2a3
 		is_invoice: bool,
 	) -> Context {
 		let sec_nonce = match use_test_rng {
@@ -595,10 +585,6 @@
 			amount: 0,
 			fee: 0,
 			payment_proof_derivation_index: None,
-<<<<<<< HEAD
-			offset: offset.clone(),
-=======
->>>>>>> 9450d2a3
 			is_invoice,
 			calculated_excess: None,
 		}
