--- conflicted
+++ resolved
@@ -37,27 +37,22 @@
 byteorder = "1.3"
 num-bigint = "0.2"
 
-<<<<<<< HEAD
+grin_wallet_util = { path = "../util", version = "5.3.0" }
+grin_wallet_config = { path = "../config", version = "5.3.0" }
+
+grin_secp256k1zkp = { version = "0.7.12", features = ["bullet-proof-sizing"]}
+
 #mwmixnet onion
 chacha20 = "0.8.1"
 hmac = { version = "0.12.0", features = ["std"]}
 
-grin_secp256k1zkp = { version = "0.7.12", features = ["bullet-proof-sizing"]}
-
-grin_wallet_util = { path = "../util", version = "5.2.0-beta.1" }
-grin_wallet_config = { path = "../config", version = "5.2.0-beta.1" }
-=======
-grin_wallet_util = { path = "../util", version = "5.3.0" }
-grin_wallet_config = { path = "../config", version = "5.3.0" }
->>>>>>> 77418125
-
 ##### Grin Imports
 
 # For Release
-grin_core = "5.3.0"
-grin_keychain = "5.3.0"
-grin_util = "5.3.0"
-grin_store = "5.3.0"
+# grin_core = "5.3.0"
+# grin_keychain = "5.3.0"
+# grin_util = "5.3.0"
+# grin_store = "5.3.0"
 
 # For beta release
 
