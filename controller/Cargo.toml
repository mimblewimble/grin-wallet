[package]
name = "grin_wallet_controller"
version = "5.3.0"
authors = ["Grin Developers <mimblewimble@lists.launchpad.net>"]
description = "Controllers for grin wallet instantiation"
license = "Apache-2.0"
repository = "https://github.com/mimblewimble/grin-wallet"
keywords = [ "crypto", "grin", "mimblewimble" ]
exclude = ["**/*.grin", "**/*.grin2"]
#build = "src/build/build.rs"
edition = "2018"

[dependencies]
futures = "0.3"
hyper = "0.13"
rand = "0.7"
serde = "1"
serde_derive = "1"
serde_json = "1"
log = "0.4"
prettytable-rs = "0.10"
ring = "0.16"
term = "0.6"
tokio = { version = "0.2", features = ["full"] }
uuid = { version = "0.8", features = ["serde", "v4"] }
url = "2.1"
chrono = { version = "0.4.11", features = ["serde"] }
easy-jsonrpc-mw = "0.5.4"
lazy_static = "1"
thiserror = "1"
qr_code = "1.1.0"

grin_wallet_util = { path = "../util", version = "5.3.0" }
grin_wallet_api = { path = "../api", version = "5.3.0" }
grin_wallet_impls = { path = "../impls", version = "5.3.0" }
grin_wallet_libwallet = { path = "../libwallet", version = "5.3.0" }
grin_wallet_config = { path = "../config", version = "5.3.0" }

##### Grin Imports

# For Release
grin_core = "5.3.0"
grin_keychain = "5.3.0"
grin_util = "5.3.0"
grin_api = "5.3.0"

# For beta release

# grin_core = { git = "https://github.com/mimblewimble/grin", tag = "v5.2.0-beta.3"}
# grin_keychain = { git = "https://github.com/mimblewimble/grin", tag = "v5.2.0-beta.3" }
# grin_util = { git = "https://github.com/mimblewimble/grin", tag = "v5.2.0-beta.3" }
# grin_api = { git = "https://github.com/mimblewimble/grin", tag = "v5.2.0-beta.3" }

# For bleeding edge
grin_core = { git = "https://github.com/mimblewimble/grin", branch = "master" }
grin_keychain = { git = "https://github.com/mimblewimble/grin", branch = "master" }
grin_util = { git = "https://github.com/mimblewimble/grin", branch = "master" }
grin_api = { git = "https://github.com/mimblewimble/grin", branch = "master" }

# For local testing
# grin_core = { path = "../../grin/core"}
# grin_keychain = { path = "../../grin/keychain"}
# grin_util = { path = "../../grin/util"}
# grin_api = { path = "../../grin/api"}

#####

[dev-dependencies]
ed25519-dalek = "1.0.0-pre.4"
remove_dir_all = "0.7"

##### Grin Imports

# For Release
grin_chain = "5.3.0"

# For beta release

# grin_chain = { git = "https://github.com/mimblewimble/grin", tag = "v5.2.0-beta.3" }

# For bleeding edge
<<<<<<< HEAD
grin_chain = { git = "https://github.com/mimblewimble/grin", branch = "master" }
=======
# grin_chain = { git = "https://github.com/mimblewimble/grin", branch = "master" }
>>>>>>> 77418125

# For local testing
# grin_chain = { path = "../../grin/chain"}

##### 
<|MERGE_RESOLUTION|>--- conflicted
+++ resolved
@@ -39,10 +39,10 @@
 ##### Grin Imports
 
 # For Release
-grin_core = "5.3.0"
-grin_keychain = "5.3.0"
-grin_util = "5.3.0"
-grin_api = "5.3.0"
+# grin_core = "5.3.0"
+# grin_keychain = "5.3.0"
+# grin_util = "5.3.0"
+# grin_api = "5.3.0"
 
 # For beta release
 
@@ -72,18 +72,14 @@
 ##### Grin Imports
 
 # For Release
-grin_chain = "5.3.0"
+# grin_chain = "5.3.0"
 
 # For beta release
 
 # grin_chain = { git = "https://github.com/mimblewimble/grin", tag = "v5.2.0-beta.3" }
 
 # For bleeding edge
-<<<<<<< HEAD
 grin_chain = { git = "https://github.com/mimblewimble/grin", branch = "master" }
-=======
-# grin_chain = { git = "https://github.com/mimblewimble/grin", branch = "master" }
->>>>>>> 77418125
 
 # For local testing
 # grin_chain = { path = "../../grin/chain"}
