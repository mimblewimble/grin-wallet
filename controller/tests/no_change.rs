--- conflicted
+++ resolved
@@ -92,11 +92,7 @@
 		slate = client1.send_tx_slate_direct("wallet2", &slate)?;
 		api.tx_lock_outputs(m, &slate)?;
 		slate = api.finalize_tx(m, &slate)?;
-<<<<<<< HEAD
-=======
 		println!("Posted Slate: {:?}", slate);
->>>>>>> 9450d2a3
-		println!("Posted TX: {}", slate);
 		stored_excess = Some(slate.tx.as_ref().unwrap().body.kernels[0].excess);
 		api.post_tx(m, &slate, false)?;
 		Ok(())
