--- conflicted
+++ resolved
@@ -114,10 +114,7 @@
 
 		slate = client1.send_tx_slate_direct("wallet2", &slate_i)?;
 		sender_api.tx_lock_outputs(&slate)?;
-<<<<<<< HEAD
 		slate = sender_api.finalize_tx(&slate)?;
-=======
-		sender_api.finalize_tx(&mut slate)?;
 
 		// Check we have a single kernel and that it is a Plain kernel (no lock_height).
 		assert_eq!(slate.tx.kernels().len(), 1);
@@ -130,7 +127,6 @@
 			transaction::KernelFeatures::Plain
 		);
 
->>>>>>> 64772e60
 		Ok(())
 	})?;
 
