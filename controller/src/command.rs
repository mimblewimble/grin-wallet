// Copyright 2019 The Grin Developers
//
// Licensed under the Apache License, Version 2.0 (the "License");
// you may not use this file except in compliance with the License.
// You may obtain a copy of the License at
//
//     http://www.apache.org/licenses/LICENSE-2.0
//
// Unless required by applicable law or agreed to in writing, software
// distributed under the License is distributed on an "AS IS" BASIS,
// WITHOUT WARRANTIES OR CONDITIONS OF ANY KIND, either express or implied.
// See the License for the specific language governing permissions and
// limitations under the License.

//! Grin wallet command-line function implementations

use crate::api::TLSConfig;
use crate::apiwallet::Owner;
use crate::config::{TorConfig, WalletConfig, WALLET_CONFIG_FILE_NAME};
use crate::core::{core, global};
use crate::error::{Error, ErrorKind};
use crate::impls::{create_sender, KeybaseAllChannels, SlateGetter as _, SlateReceiver as _};
use crate::impls::{PathToSlate, SlatePutter};
use crate::keychain;
<<<<<<< HEAD
use crate::libwallet::{address, InitTxArgs, IssueInvoiceTxArgs, NodeClient, WalletLCProvider};
=======
use crate::libwallet::{
	self, address, InitTxArgs, IssueInvoiceTxArgs, NodeClient, PaymentProof, WalletInst,
	WalletLCProvider,
};
>>>>>>> f09c91f6
use crate::util::secp::key::SecretKey;
use crate::util::{to_hex, Mutex, ZeroingString};
use crate::{controller, display};
use serde_json as json;
use std::fs::File;
<<<<<<< HEAD
use std::io::Write;
use std::sync::atomic::Ordering;
=======
use std::io::{Read, Write};
>>>>>>> f09c91f6
use std::sync::Arc;
use std::thread;
use std::time::Duration;
use uuid::Uuid;

fn show_recovery_phrase(phrase: ZeroingString) {
	println!("Your recovery phrase is:");
	println!();
	println!("{}", &*phrase);
	println!();
	println!("Please back-up these words in a non-digital format.");
}

/// Arguments common to all wallet commands
#[derive(Clone)]
pub struct GlobalArgs {
	pub account: String,
	pub api_secret: Option<String>,
	pub node_api_secret: Option<String>,
	pub show_spent: bool,
	pub chain_type: global::ChainTypes,
	pub password: Option<ZeroingString>,
	pub tls_conf: Option<TLSConfig>,
}

/// Arguments for init command
pub struct InitArgs {
	/// BIP39 recovery phrase length
	pub list_length: usize,
	pub password: ZeroingString,
	pub config: WalletConfig,
	pub recovery_phrase: Option<ZeroingString>,
	pub restore: bool,
}

pub fn init<L, C, K>(
	owner_api: &mut Owner<L, C, K>,
	g_args: &GlobalArgs,
	args: InitArgs,
) -> Result<(), Error>
where
	L: WalletLCProvider<'static, C, K> + 'static,
	C: NodeClient + 'static,
	K: keychain::Keychain + 'static,
{
	let mut w_lock = owner_api.wallet_inst.lock();
	let p = w_lock.lc_provider()?;
	p.create_config(
		&g_args.chain_type,
		WALLET_CONFIG_FILE_NAME,
		None,
		None,
		None,
	)?;
	p.create_wallet(
		None,
		args.recovery_phrase,
		args.list_length,
		args.password.clone(),
		false,
	)?;

	let m = p.get_mnemonic(None, args.password)?;
	show_recovery_phrase(m);
	Ok(())
}

/// Argument for recover
pub struct RecoverArgs {
	pub passphrase: ZeroingString,
}

pub fn recover<L, C, K>(owner_api: &mut Owner<L, C, K>, args: RecoverArgs) -> Result<(), Error>
where
	L: WalletLCProvider<'static, C, K> + 'static,
	C: NodeClient + 'static,
	K: keychain::Keychain + 'static,
{
	let mut w_lock = owner_api.wallet_inst.lock();
	let p = w_lock.lc_provider()?;
	let m = p.get_mnemonic(None, args.passphrase)?;
	show_recovery_phrase(m);
	Ok(())
}

/// Arguments for listen command
pub struct ListenArgs {
	pub method: String,
}

pub fn listen<L, C, K>(
	owner_api: &mut Owner<L, C, K>,
	keychain_mask: Arc<Mutex<Option<SecretKey>>>,
	config: &WalletConfig,
	tor_config: &TorConfig,
	args: &ListenArgs,
	g_args: &GlobalArgs,
) -> Result<(), Error>
where
	L: WalletLCProvider<'static, C, K> + 'static,
	C: NodeClient + 'static,
	K: keychain::Keychain + 'static,
{
	let res = match args.method.as_str() {
		"http" => controller::foreign_listener(
			owner_api.wallet_inst.clone(),
			keychain_mask,
			&config.api_listen_addr(),
			g_args.tls_conf.clone(),
			tor_config.use_tor_listener,
		),
		"keybase" => KeybaseAllChannels::new()?.listen(
			config.clone(),
			g_args.password.clone().unwrap(),
			&g_args.account,
			g_args.node_api_secret.clone(),
		),
		method => {
			return Err(ErrorKind::ArgumentError(format!(
				"No listener for method \"{}\".",
				method
			))
			.into());
		}
	};

	if let Err(e) = res {
		return Err(ErrorKind::LibWallet(e.kind(), e.cause_string()).into());
	}
	Ok(())
}

pub fn owner_api<L, C, K>(
	owner_api: &mut Owner<L, C, K>,
	keychain_mask: Option<SecretKey>,
	config: &WalletConfig,
	tor_config: &TorConfig,
	g_args: &GlobalArgs,
) -> Result<(), Error>
where
	L: WalletLCProvider<'static, C, K> + Send + Sync + 'static,
	C: NodeClient + 'static,
	K: keychain::Keychain + 'static,
{
	// keychain mask needs to be a sinlge instance, in case the foreign API is
	// also being run at the same time
	let km = Arc::new(Mutex::new(keychain_mask));
	let res = controller::owner_listener(
		owner_api.wallet_inst.clone(),
		km,
		config.owner_api_listen_addr().as_str(),
		g_args.api_secret.clone(),
		g_args.tls_conf.clone(),
		config.owner_api_include_foreign.clone(),
		Some(tor_config.clone()),
	);
	if let Err(e) = res {
		return Err(ErrorKind::LibWallet(e.kind(), e.cause_string()).into());
	}
	Ok(())
}

/// Arguments for account command
pub struct AccountArgs {
	pub create: Option<String>,
}

pub fn account<L, C, K>(
	owner_api: &mut Owner<L, C, K>,
	keychain_mask: Option<&SecretKey>,
	args: AccountArgs,
) -> Result<(), Error>
where
	L: WalletLCProvider<'static, C, K> + 'static,
	C: NodeClient + 'static,
	K: keychain::Keychain + 'static,
{
	if args.create.is_none() {
		let res = controller::owner_single_use(None, keychain_mask, Some(owner_api), |api, m| {
			let acct_mappings = api.accounts(m)?;
			// give logging thread a moment to catch up
			thread::sleep(Duration::from_millis(200));
			display::accounts(acct_mappings);
			Ok(())
		});
		if let Err(e) = res {
			error!("Error listing accounts: {}", e);
			return Err(ErrorKind::LibWallet(e.kind(), e.cause_string()).into());
		}
	} else {
		let label = args.create.unwrap();
		let res = controller::owner_single_use(None, keychain_mask, Some(owner_api), |api, m| {
			api.create_account_path(m, &label)?;
			thread::sleep(Duration::from_millis(200));
			info!("Account: '{}' Created!", label);
			Ok(())
		});
		if let Err(e) = res {
			thread::sleep(Duration::from_millis(200));
			error!("Error creating account '{}': {}", label, e);
			return Err(ErrorKind::LibWallet(e.kind(), e.cause_string()).into());
		}
	}
	Ok(())
}

/// Arguments for the send command
pub struct SendArgs {
	pub amount: u64,
	pub message: Option<String>,
	pub minimum_confirmations: u64,
	pub selection_strategy: String,
	pub estimate_selection_strategies: bool,
	pub method: String,
	pub dest: String,
	pub change_outputs: usize,
	pub fluff: bool,
	pub max_outputs: usize,
	pub target_slate_version: Option<u16>,
	pub payment_proof_address: Option<String>,
	pub ttl_blocks: Option<u64>,
}

pub fn send<L, C, K>(
	owner_api: &mut Owner<L, C, K>,
	keychain_mask: Option<&SecretKey>,
	tor_config: Option<TorConfig>,
	args: SendArgs,
	dark_scheme: bool,
) -> Result<(), Error>
where
	L: WalletLCProvider<'static, C, K> + 'static,
	C: NodeClient + 'static,
	K: keychain::Keychain + 'static,
{
	let wallet_inst = owner_api.wallet_inst.clone();
	controller::owner_single_use(None, keychain_mask, Some(owner_api), |api, m| {
		if args.estimate_selection_strategies {
			let strategies = vec!["smallest", "all"]
				.into_iter()
				.map(|strategy| {
					let init_args = InitTxArgs {
						src_acct_name: None,
						amount: args.amount,
						minimum_confirmations: args.minimum_confirmations,
						max_outputs: args.max_outputs as u32,
						num_change_outputs: args.change_outputs as u32,
						selection_strategy_is_use_all: strategy == "all",
						estimate_only: Some(true),
						..Default::default()
					};
					let slate = api.init_send_tx(m, init_args).unwrap();
					(strategy, slate.amount, slate.fee)
				})
				.collect();
			display::estimate(args.amount, strategies, dark_scheme);
		} else {
			let payment_proof_recipient_address = match args.payment_proof_address {
				Some(ref p) => Some(address::ed25519_parse_pubkey(p)?),
				None => None,
			};
			let init_args = InitTxArgs {
				src_acct_name: None,
				amount: args.amount,
				minimum_confirmations: args.minimum_confirmations,
				max_outputs: args.max_outputs as u32,
				num_change_outputs: args.change_outputs as u32,
				selection_strategy_is_use_all: args.selection_strategy == "all",
				message: args.message.clone(),
				target_slate_version: args.target_slate_version,
				payment_proof_recipient_address,
				ttl_blocks: args.ttl_blocks,
				send_args: None,
				..Default::default()
			};
			let result = api.init_send_tx(m, init_args);
			let mut slate = match result {
				Ok(s) => {
					info!(
						"Tx created: {} grin to {} (strategy '{}')",
						core::amount_to_hr_string(args.amount, false),
						args.dest,
						args.selection_strategy,
					);
					s
				}
				Err(e) => {
					info!("Tx not created: {}", e);
					return Err(e);
				}
			};

			match args.method.as_str() {
				"file" => {
					PathToSlate((&args.dest).into()).put_tx(&slate)?;
					api.tx_lock_outputs(m, &slate, 0)?;
					return Ok(());
				}
				"self" => {
					api.tx_lock_outputs(m, &slate, 0)?;
					let km = match keychain_mask.as_ref() {
						None => None,
						Some(&m) => Some(m.to_owned()),
					};
					controller::foreign_single_use(wallet_inst, km, |api| {
						slate = api.receive_tx(&slate, Some(&args.dest), None)?;
						Ok(())
					})?;
				}
				method => {
					let sender = create_sender(method, &args.dest, tor_config)?;
					slate = sender.send_tx(&slate)?;
					api.tx_lock_outputs(m, &slate, 0)?;
				}
			}

			api.verify_slate_messages(m, &slate).map_err(|e| {
				error!("Error validating participant messages: {}", e);
				e
			})?;
			slate = api.finalize_tx(m, &slate)?;
			let result = api.post_tx(m, &slate.tx, args.fluff);
			match result {
				Ok(_) => {
					info!("Tx sent ok",);
					return Ok(());
				}
				Err(e) => {
					error!("Tx sent fail: {}", e);
					return Err(e);
				}
			}
		}
		Ok(())
	})?;
	Ok(())
}

/// Receive command argument
pub struct ReceiveArgs {
	pub input: String,
	pub message: Option<String>,
}

pub fn receive<L, C, K>(
	owner_api: &mut Owner<L, C, K>,
	keychain_mask: Option<&SecretKey>,
	g_args: &GlobalArgs,
	args: ReceiveArgs,
) -> Result<(), Error>
where
	L: WalletLCProvider<'static, C, K>,
	C: NodeClient + 'static,
	K: keychain::Keychain + 'static,
{
	let mut slate = PathToSlate((&args.input).into()).get_tx()?;
	let km = match keychain_mask.as_ref() {
		None => None,
		Some(&m) => Some(m.to_owned()),
	};
	controller::foreign_single_use(owner_api.wallet_inst.clone(), km, |api| {
		if let Err(e) = api.verify_slate_messages(&slate) {
			error!("Error validating participant messages: {}", e);
			return Err(e);
		}
		slate = api.receive_tx(&slate, Some(&g_args.account), args.message.clone())?;
		Ok(())
	})?;
	PathToSlate(format!("{}.response", args.input).into()).put_tx(&slate)?;
	info!(
		"Response file {}.response generated, and can be sent back to the transaction originator.",
		args.input
	);
	Ok(())
}

/// Finalize command args
pub struct FinalizeArgs {
	pub input: String,
	pub fluff: bool,
	pub nopost: bool,
	pub dest: Option<String>,
}

pub fn finalize<L, C, K>(
	owner_api: &mut Owner<L, C, K>,
	keychain_mask: Option<&SecretKey>,
	args: FinalizeArgs,
) -> Result<(), Error>
where
	L: WalletLCProvider<'static, C, K> + 'static,
	C: NodeClient + 'static,
	K: keychain::Keychain + 'static,
{
	let mut slate = PathToSlate((&args.input).into()).get_tx()?;

	// Rather than duplicating the entire command, we'll just
	// try to determine what kind of finalization this is
	// based on the slate contents
	// for now, we can tell this is an invoice transaction
	// if the receipient (participant 1) hasn't completed sigs
	let part_data = slate.participant_with_id(1);
	let is_invoice = {
		match part_data {
			None => {
				error!("Expected slate participant data missing");
				return Err(ErrorKind::ArgumentError(
					"Expected Slate participant data missing".into(),
				))?;
			}
			Some(p) => !p.is_complete(),
		}
	};

	if is_invoice {
		let km = match keychain_mask.as_ref() {
			None => None,
			Some(&m) => Some(m.to_owned()),
		};
		controller::foreign_single_use(owner_api.wallet_inst.clone(), km, |api| {
			if let Err(e) = api.verify_slate_messages(&slate) {
				error!("Error validating participant messages: {}", e);
				return Err(e);
			}
			slate = api.finalize_invoice_tx(&mut slate)?;
			Ok(())
		})?;
	} else {
		controller::owner_single_use(None, keychain_mask, Some(owner_api), |api, m| {
			if let Err(e) = api.verify_slate_messages(m, &slate) {
				error!("Error validating participant messages: {}", e);
				return Err(e);
			}
			slate = api.finalize_tx(m, &mut slate)?;
			Ok(())
		})?;
	}

	if !args.nopost {
		controller::owner_single_use(None, keychain_mask, Some(owner_api), |api, m| {
			let result = api.post_tx(m, &slate.tx, args.fluff);
			match result {
				Ok(_) => {
					info!(
						"Transaction sent successfully, check the wallet again for confirmation."
					);
					Ok(())
				}
				Err(e) => {
					error!("Tx not sent: {}", e);
					Err(e)
				}
			}
		})?;
	}

	if args.dest.is_some() {
		PathToSlate((&args.dest.unwrap()).into()).put_tx(&slate)?;
	}

	Ok(())
}

/// Issue Invoice Args
pub struct IssueInvoiceArgs {
	/// output file
	pub dest: String,
	/// issue invoice tx args
	pub issue_args: IssueInvoiceTxArgs,
}

pub fn issue_invoice_tx<L, C, K>(
	owner_api: &mut Owner<L, C, K>,
	keychain_mask: Option<&SecretKey>,
	args: IssueInvoiceArgs,
) -> Result<(), Error>
where
	L: WalletLCProvider<'static, C, K> + 'static,
	C: NodeClient + 'static,
	K: keychain::Keychain + 'static,
{
	controller::owner_single_use(None, keychain_mask, Some(owner_api), |api, m| {
		let slate = api.issue_invoice_tx(m, args.issue_args)?;
		PathToSlate((&args.dest).into()).put_tx(&slate)?;
		Ok(())
	})?;
	Ok(())
}

/// Arguments for the process_invoice command
pub struct ProcessInvoiceArgs {
	pub message: Option<String>,
	pub minimum_confirmations: u64,
	pub selection_strategy: String,
	pub method: String,
	pub dest: String,
	pub max_outputs: usize,
	pub input: String,
	pub estimate_selection_strategies: bool,
	pub ttl_blocks: Option<u64>,
}

/// Process invoice
pub fn process_invoice<L, C, K>(
	owner_api: &mut Owner<L, C, K>,
	keychain_mask: Option<&SecretKey>,
	tor_config: Option<TorConfig>,
	args: ProcessInvoiceArgs,
	dark_scheme: bool,
) -> Result<(), Error>
where
	L: WalletLCProvider<'static, C, K> + 'static,
	C: NodeClient + 'static,
	K: keychain::Keychain + 'static,
{
	let slate = PathToSlate((&args.input).into()).get_tx()?;
	let wallet_inst = owner_api.wallet_inst.clone();
	controller::owner_single_use(None, keychain_mask, Some(owner_api), |api, m| {
		if args.estimate_selection_strategies {
			let strategies = vec!["smallest", "all"]
				.into_iter()
				.map(|strategy| {
					let init_args = InitTxArgs {
						src_acct_name: None,
						amount: slate.amount,
						minimum_confirmations: args.minimum_confirmations,
						max_outputs: args.max_outputs as u32,
						num_change_outputs: 1u32,
						selection_strategy_is_use_all: strategy == "all",
						estimate_only: Some(true),
						..Default::default()
					};
					let slate = api.init_send_tx(m, init_args).unwrap();
					(strategy, slate.amount, slate.fee)
				})
				.collect();
			display::estimate(slate.amount, strategies, dark_scheme);
		} else {
			let init_args = InitTxArgs {
				src_acct_name: None,
				amount: 0,
				minimum_confirmations: args.minimum_confirmations,
				max_outputs: args.max_outputs as u32,
				num_change_outputs: 1u32,
				selection_strategy_is_use_all: args.selection_strategy == "all",
				message: args.message.clone(),
				ttl_blocks: args.ttl_blocks,
				send_args: None,
				..Default::default()
			};
			if let Err(e) = api.verify_slate_messages(m, &slate) {
				error!("Error validating participant messages: {}", e);
				return Err(e);
			}
			let result = api.process_invoice_tx(m, &slate, init_args);
			let mut slate = match result {
				Ok(s) => {
					info!(
						"Invoice processed: {} grin to {} (strategy '{}')",
						core::amount_to_hr_string(slate.amount, false),
						args.dest,
						args.selection_strategy,
					);
					s
				}
				Err(e) => {
					info!("Tx not created: {}", e);
					return Err(e);
				}
			};

			match args.method.as_str() {
				"file" => {
					let slate_putter = PathToSlate((&args.dest).into());
					slate_putter.put_tx(&slate)?;
					api.tx_lock_outputs(m, &slate, 0)?;
				}
				"self" => {
					api.tx_lock_outputs(m, &slate, 0)?;
					let km = match keychain_mask.as_ref() {
						None => None,
						Some(&m) => Some(m.to_owned()),
					};
					controller::foreign_single_use(wallet_inst, km, |api| {
						slate = api.finalize_invoice_tx(&slate)?;
						Ok(())
					})?;
				}
				method => {
					let sender = create_sender(method, &args.dest, tor_config)?;
					slate = sender.send_tx(&slate)?;
					api.tx_lock_outputs(m, &slate, 0)?;
				}
			}
		}
		Ok(())
	})?;
	Ok(())
}
/// Info command args
pub struct InfoArgs {
	pub minimum_confirmations: u64,
}

pub fn info<L, C, K>(
	owner_api: &mut Owner<L, C, K>,
	keychain_mask: Option<&SecretKey>,
	g_args: &GlobalArgs,
	args: InfoArgs,
	dark_scheme: bool,
) -> Result<(), Error>
where
	L: WalletLCProvider<'static, C, K> + 'static,
	C: NodeClient + 'static,
	K: keychain::Keychain + 'static,
{
	let updater_running = owner_api.updater_running.load(Ordering::Relaxed);
	controller::owner_single_use(None, keychain_mask, Some(owner_api), |api, m| {
		let (validated, wallet_info) =
			api.retrieve_summary_info(m, true, args.minimum_confirmations)?;
		display::info(
			&g_args.account,
			&wallet_info,
			validated || updater_running,
			dark_scheme,
		);
		Ok(())
	})?;
	Ok(())
}

pub fn outputs<L, C, K>(
	owner_api: &mut Owner<L, C, K>,
	keychain_mask: Option<&SecretKey>,
	g_args: &GlobalArgs,
	dark_scheme: bool,
) -> Result<(), Error>
where
	L: WalletLCProvider<'static, C, K> + 'static,
	C: NodeClient + 'static,
	K: keychain::Keychain + 'static,
{
	let updater_running = owner_api.updater_running.load(Ordering::Relaxed);
	controller::owner_single_use(None, keychain_mask, Some(owner_api), |api, m| {
		let res = api.node_height(m)?;
		let (validated, outputs) = api.retrieve_outputs(m, g_args.show_spent, true, None)?;
		display::outputs(
			&g_args.account,
			res.height,
			validated || updater_running,
			outputs,
			dark_scheme,
		)?;
		Ok(())
	})?;
	Ok(())
}

/// Txs command args
pub struct TxsArgs {
	pub id: Option<u32>,
	pub tx_slate_id: Option<Uuid>,
}

pub fn txs<L, C, K>(
	owner_api: &mut Owner<L, C, K>,
	keychain_mask: Option<&SecretKey>,
	g_args: &GlobalArgs,
	args: TxsArgs,
	dark_scheme: bool,
) -> Result<(), Error>
where
	L: WalletLCProvider<'static, C, K> + 'static,
	C: NodeClient + 'static,
	K: keychain::Keychain + 'static,
{
	let updater_running = owner_api.updater_running.load(Ordering::Relaxed);
	controller::owner_single_use(None, keychain_mask, Some(owner_api), |api, m| {
		let res = api.node_height(m)?;
		let (validated, txs) = api.retrieve_txs(m, true, args.id, args.tx_slate_id)?;
		let include_status = !args.id.is_some() && !args.tx_slate_id.is_some();
		display::txs(
			&g_args.account,
			res.height,
			validated || updater_running,
			&txs,
			include_status,
			dark_scheme,
		)?;

		// if given a particular transaction id or uuid, also get and display associated
		// inputs/outputs and messages
		let id = if args.id.is_some() {
			args.id
		} else if args.tx_slate_id.is_some() {
			if let Some(tx) = txs.iter().find(|t| t.tx_slate_id == args.tx_slate_id) {
				Some(tx.id)
			} else {
				println!("Could not find a transaction matching given txid.\n");
				None
			}
		} else {
			None
		};

		if id.is_some() {
			let (_, outputs) = api.retrieve_outputs(m, true, false, id)?;
			display::outputs(
				&g_args.account,
				res.height,
				validated || updater_running,
				outputs,
				dark_scheme,
			)?;
			// should only be one here, but just in case
			for tx in txs {
				display::tx_messages(&tx, dark_scheme)?;
				display::payment_proof(&tx)?;
			}
		}

		Ok(())
	})?;
	Ok(())
}

/// Post
pub struct PostArgs {
	pub input: String,
	pub fluff: bool,
}

pub fn post<L, C, K>(
	owner_api: &mut Owner<L, C, K>,
	keychain_mask: Option<&SecretKey>,
	args: PostArgs,
) -> Result<(), Error>
where
	L: WalletLCProvider<'static, C, K> + 'static,
	C: NodeClient + 'static,
	K: keychain::Keychain + 'static,
{
	let slate = PathToSlate((&args.input).into()).get_tx()?;

	controller::owner_single_use(None, keychain_mask, Some(owner_api), |api, m| {
		api.post_tx(m, &slate.tx, args.fluff)?;
		info!("Posted transaction");
		return Ok(());
	})?;
	Ok(())
}

/// Repost
pub struct RepostArgs {
	pub id: u32,
	pub dump_file: Option<String>,
	pub fluff: bool,
}

pub fn repost<L, C, K>(
	owner_api: &mut Owner<L, C, K>,
	keychain_mask: Option<&SecretKey>,
	args: RepostArgs,
) -> Result<(), Error>
where
	L: WalletLCProvider<'static, C, K> + 'static,
	C: NodeClient + 'static,
	K: keychain::Keychain + 'static,
{
	controller::owner_single_use(None, keychain_mask, Some(owner_api), |api, m| {
		let (_, txs) = api.retrieve_txs(m, true, Some(args.id), None)?;
		let stored_tx = api.get_stored_tx(m, &txs[0])?;
		if stored_tx.is_none() {
			error!(
				"Transaction with id {} does not have transaction data. Not reposting.",
				args.id
			);
			return Ok(());
		}
		match args.dump_file {
			None => {
				if txs[0].confirmed {
					error!(
						"Transaction with id {} is confirmed. Not reposting.",
						args.id
					);
					return Ok(());
				}
				api.post_tx(m, &stored_tx.unwrap(), args.fluff)?;
				info!("Reposted transaction at {}", args.id);
				return Ok(());
			}
			Some(f) => {
				let mut tx_file = File::create(f.clone())?;
				tx_file.write_all(json::to_string(&stored_tx).unwrap().as_bytes())?;
				tx_file.sync_all()?;
				info!("Dumped transaction data for tx {} to {}", args.id, f);
				return Ok(());
			}
		}
	})?;
	Ok(())
}

/// Cancel
pub struct CancelArgs {
	pub tx_id: Option<u32>,
	pub tx_slate_id: Option<Uuid>,
	pub tx_id_string: String,
}

pub fn cancel<L, C, K>(
	owner_api: &mut Owner<L, C, K>,
	keychain_mask: Option<&SecretKey>,
	args: CancelArgs,
) -> Result<(), Error>
where
	L: WalletLCProvider<'static, C, K> + 'static,
	C: NodeClient + 'static,
	K: keychain::Keychain + 'static,
{
	controller::owner_single_use(None, keychain_mask, Some(owner_api), |api, m| {
		let result = api.cancel_tx(m, args.tx_id, args.tx_slate_id);
		match result {
			Ok(_) => {
				info!("Transaction {} Cancelled", args.tx_id_string);
				Ok(())
			}
			Err(e) => {
				error!("TX Cancellation failed: {}", e);
				Err(e)
			}
		}
	})?;
	Ok(())
}

/// wallet check
pub struct CheckArgs {
	pub delete_unconfirmed: bool,
	pub start_height: Option<u64>,
}

pub fn scan<L, C, K>(
	owner_api: &mut Owner<L, C, K>,
	keychain_mask: Option<&SecretKey>,
	args: CheckArgs,
) -> Result<(), Error>
where
	L: WalletLCProvider<'static, C, K> + 'static,
	C: NodeClient + 'static,
	K: keychain::Keychain + 'static,
{
	controller::owner_single_use(None, keychain_mask, Some(owner_api), |api, m| {
		warn!("Starting output scan ...",);
		let result = api.scan(m, args.start_height, args.delete_unconfirmed);
		match result {
			Ok(_) => {
				warn!("Wallet check complete",);
				Ok(())
			}
			Err(e) => {
				error!("Wallet check failed: {}", e);
				error!("Backtrace: {}", e.backtrace().unwrap());
				Err(e)
			}
		}
	})?;
	Ok(())
}

/// Payment Proof Address
pub fn address<L, C, K>(
	owner_api: &mut Owner<L, C, K>,
	g_args: &GlobalArgs,
	keychain_mask: Option<&SecretKey>,
) -> Result<(), Error>
where
	L: WalletLCProvider<'static, C, K> + 'static,
	C: NodeClient + 'static,
	K: keychain::Keychain + 'static,
{
	controller::owner_single_use(None, keychain_mask, Some(owner_api), |api, m| {
		// Just address at derivation index 0 for now
		let pub_key = api.get_public_proof_address(m, 0)?;
		let result = address::onion_v3_from_pubkey(&pub_key);
		match result {
			Ok(a) => {
				println!();
				println!("Public Proof Address for account - {}", g_args.account);
				println!("-------------------------------------");
				println!("{}", to_hex(pub_key.as_bytes().to_vec()));
				println!();
				println!("TOR Onion V3 Address for account - {}", g_args.account);
				println!("-------------------------------------");
				println!("{}", a);
				println!();
				Ok(())
			}
			Err(e) => {
				error!("Address retrieval failed: {}", e);
				error!("Backtrace: {}", e.backtrace().unwrap());
				Err(e)
			}
		}
	})?;
	Ok(())
}

/// Proof Export Args
pub struct ProofExportArgs {
	pub output_file: String,
	pub id: Option<u32>,
	pub tx_slate_id: Option<Uuid>,
}

pub fn proof_export<L, C, K>(
	wallet: Arc<Mutex<Box<dyn WalletInst<'static, L, C, K>>>>,
	keychain_mask: Option<&SecretKey>,
	args: ProofExportArgs,
) -> Result<(), Error>
where
	L: WalletLCProvider<'static, C, K> + 'static,
	C: NodeClient + 'static,
	K: keychain::Keychain + 'static,
{
	controller::owner_single_use(wallet.clone(), keychain_mask, |api, m| {
		let result = api.retrieve_payment_proof(m, true, args.id, args.tx_slate_id);
		match result {
			Ok(p) => {
				// actually export proof
				let mut proof_file = File::create(args.output_file.clone())?;
				proof_file.write_all(json::to_string_pretty(&p).unwrap().as_bytes())?;
				proof_file.sync_all()?;
				warn!("Payment proof exported to {}", args.output_file);
				Ok(())
			}
			Err(e) => {
				error!("Proof export failed: {}", e);
				Err(e)
			}
		}
	})?;
	Ok(())
}

/// Proof Verify Args
pub struct ProofVerifyArgs {
	pub input_file: String,
}

pub fn proof_verify<L, C, K>(
	wallet: Arc<Mutex<Box<dyn WalletInst<'static, L, C, K>>>>,
	keychain_mask: Option<&SecretKey>,
	args: ProofVerifyArgs,
) -> Result<(), Error>
where
	L: WalletLCProvider<'static, C, K> + 'static,
	C: NodeClient + 'static,
	K: keychain::Keychain + 'static,
{
	controller::owner_single_use(wallet.clone(), keychain_mask, |api, m| {
		let mut proof_f = match File::open(&args.input_file) {
			Ok(p) => p,
			Err(e) => {
				let msg = format!("{}", e);
				error!(
					"Unable to open payment proof file at {}: {}",
					args.input_file, e
				);
				return Err(libwallet::ErrorKind::PaymentProofParsing(msg).into());
			}
		};
		let mut proof = String::new();
		proof_f.read_to_string(&mut proof)?;
		// read
		let proof: PaymentProof = match json::from_str(&proof) {
			Ok(p) => p,
			Err(e) => {
				let msg = format!("{}", e);
				error!("Unable to parse payment proof file: {}", e);
				return Err(libwallet::ErrorKind::PaymentProofParsing(msg).into());
			}
		};
		let result = api.verify_payment_proof(m, &proof);
		match result {
			Ok((iam_sender, iam_recipient)) => {
				println!("Payment proof's signatures are valid.");
				if iam_sender {
					println!("The proof's sender address belongs to this wallet.");
				}
				if iam_recipient {
					println!("The proof's recipient address belongs to this wallet.");
				}
				if !iam_recipient && !iam_sender {
					println!(
						"Neither the proof's sender nor recipient address belongs to this wallet."
					);
				}
				Ok(())
			}
			Err(e) => {
				error!("Proof not valid: {}", e);
				Err(e)
			}
		}
	})?;
	Ok(())
}<|MERGE_RESOLUTION|>--- conflicted
+++ resolved
@@ -22,25 +22,16 @@
 use crate::impls::{create_sender, KeybaseAllChannels, SlateGetter as _, SlateReceiver as _};
 use crate::impls::{PathToSlate, SlatePutter};
 use crate::keychain;
-<<<<<<< HEAD
-use crate::libwallet::{address, InitTxArgs, IssueInvoiceTxArgs, NodeClient, WalletLCProvider};
-=======
 use crate::libwallet::{
-	self, address, InitTxArgs, IssueInvoiceTxArgs, NodeClient, PaymentProof, WalletInst,
-	WalletLCProvider,
+	self, address, InitTxArgs, IssueInvoiceTxArgs, NodeClient, PaymentProof, WalletLCProvider,
 };
->>>>>>> f09c91f6
 use crate::util::secp::key::SecretKey;
 use crate::util::{to_hex, Mutex, ZeroingString};
 use crate::{controller, display};
 use serde_json as json;
 use std::fs::File;
-<<<<<<< HEAD
-use std::io::Write;
+use std::io::{Read, Write};
 use std::sync::atomic::Ordering;
-=======
-use std::io::{Read, Write};
->>>>>>> f09c91f6
 use std::sync::Arc;
 use std::thread;
 use std::time::Duration;
@@ -958,7 +949,7 @@
 }
 
 pub fn proof_export<L, C, K>(
-	wallet: Arc<Mutex<Box<dyn WalletInst<'static, L, C, K>>>>,
+	owner_api: &mut Owner<L, C, K>,
 	keychain_mask: Option<&SecretKey>,
 	args: ProofExportArgs,
 ) -> Result<(), Error>
@@ -967,7 +958,7 @@
 	C: NodeClient + 'static,
 	K: keychain::Keychain + 'static,
 {
-	controller::owner_single_use(wallet.clone(), keychain_mask, |api, m| {
+	controller::owner_single_use(None, keychain_mask, Some(owner_api), |api, m| {
 		let result = api.retrieve_payment_proof(m, true, args.id, args.tx_slate_id);
 		match result {
 			Ok(p) => {
@@ -993,7 +984,7 @@
 }
 
 pub fn proof_verify<L, C, K>(
-	wallet: Arc<Mutex<Box<dyn WalletInst<'static, L, C, K>>>>,
+	owner_api: &mut Owner<L, C, K>,
 	keychain_mask: Option<&SecretKey>,
 	args: ProofVerifyArgs,
 ) -> Result<(), Error>
@@ -1002,7 +993,7 @@
 	C: NodeClient + 'static,
 	K: keychain::Keychain + 'static,
 {
-	controller::owner_single_use(wallet.clone(), keychain_mask, |api, m| {
+	controller::owner_single_use(None, keychain_mask, Some(owner_api), |api, m| {
 		let mut proof_f = match File::open(&args.input_file) {
 			Ok(p) => p,
 			Err(e) => {
