// Copyright 2018 The Grin Developers
//
// Licensed under the Apache License, Version 2.0 (the "License");
// you may not use this file except in compliance with the License.
// You may obtain a copy of the License at
//
//     http://www.apache.org/licenses/LICENSE-2.0
//
// Unless required by applicable law or agreed to in writing, software
// distributed under the License is distributed on an "AS IS" BASIS,
// WITHOUT WARRANTIES OR CONDITIONS OF ANY KIND, either express or implied.
// See the License for the specific language governing permissions and
// limitations under the License.

//! Grin wallet command-line function implementations

use crate::api::TLSConfig;
<<<<<<< HEAD
use crate::core::{core, global};
use crate::keychain;

use crate::config::{WalletConfig, WALLET_CONFIG_FILE_NAME};
use crate::error::{Error, ErrorKind};
use crate::impls::{
	FileWalletCommAdapter, HTTPWalletCommAdapter, KeybaseWalletCommAdapter, NullWalletCommAdapter,
};
use crate::libwallet::{InitTxArgs, IssueInvoiceTxArgs, NodeClient, WalletInst, WalletLCProvider};
=======
use crate::config::WalletConfig;
use crate::core::core;
use crate::error::{Error, ErrorKind};
use crate::impls::{
	create_sender, HTTPNodeClient, KeybaseAllChannels, SlateGetter as _, SlateReceiver as _,
	WalletSeed,
};
use crate::impls::{instantiate_wallet, LMDBBackend, PathToSlate, SlatePutter};
use crate::keychain;
use crate::libwallet::{InitTxArgs, IssueInvoiceTxArgs, NodeClient, WalletInst};
use crate::util::{Mutex, ZeroingString};
>>>>>>> 1e8359b5
use crate::{controller, display};
use serde_json as json;
use std::fs::File;
use std::io::Write;
use std::sync::Arc;
use std::thread;
use std::time::Duration;
use uuid::Uuid;

fn show_recovery_phrase(phrase: ZeroingString) {
	println!("Your recovery phrase is:");
	println!();
	println!("{}", &*phrase);
	println!();
	println!("Please back-up these words in a non-digital format.");
}

/// Arguments common to all wallet commands
#[derive(Clone)]
pub struct GlobalArgs {
	pub account: String,
	pub node_api_secret: Option<String>,
	pub show_spent: bool,
	pub chain_type: global::ChainTypes,
	pub password: Option<ZeroingString>,
	pub tls_conf: Option<TLSConfig>,
}

/// Arguments for init command
pub struct InitArgs {
	/// BIP39 recovery phrase length
	pub list_length: usize,
	pub password: ZeroingString,
	pub config: WalletConfig,
	pub recovery_phrase: Option<ZeroingString>,
	pub restore: bool,
}

pub fn init<'a, L, C, K>(
	wallet: Arc<Mutex<Box<dyn WalletInst<'a, L, C, K>>>>,
	g_args: &GlobalArgs,
	args: InitArgs,
) -> Result<(), Error>
where
	L: WalletLCProvider<'a, C, K>,
	C: NodeClient + 'a,
	K: keychain::Keychain + 'a,
{
	let mut w_lock = wallet.lock();
	let p = w_lock.lc_provider()?;
	p.create_config(&g_args.chain_type, WALLET_CONFIG_FILE_NAME)?;
	p.create_wallet(
		None,
		args.recovery_phrase,
		args.list_length,
		args.password.clone(),
	)?;

	let m = p.get_mnemonic(None, args.password)?;
	show_recovery_phrase(m);
	Ok(())
}

/// Argument for recover
pub struct RecoverArgs {
	pub recovery_phrase: Option<ZeroingString>,
	pub passphrase: ZeroingString,
}

pub fn recover<'a, L, C, K>(
	wallet: Arc<Mutex<Box<dyn WalletInst<'a, L, C, K>>>>,
	args: RecoverArgs,
) -> Result<(), Error>
where
	L: WalletLCProvider<'a, C, K>,
	C: NodeClient + 'a,
	K: keychain::Keychain + 'a,
{
	let mut w_lock = wallet.lock();
	let p = w_lock.lc_provider()?;
	match args.recovery_phrase {
		None => {
			let m = p.get_mnemonic(None, args.passphrase)?;
			show_recovery_phrase(m);
		}
		Some(phrase) =>
		// TODO: WalletSeed recover_from_phrase (backup existing
		// seed, etc)
		{
			p.create_wallet(None, Some(phrase), 0, args.passphrase)?
		}
	}
	Ok(())
}

/// Arguments for listen command
pub struct ListenArgs {
	pub method: String,
}

<<<<<<< HEAD
pub fn listen<'a, L, C, K>(
	wallet: Arc<Mutex<Box<dyn WalletInst<'static, L, C, K>>>>,
	config: &WalletConfig,
	args: &ListenArgs,
	g_args: &GlobalArgs,
) -> Result<(), Error>
where
	L: WalletLCProvider<'static, C, K> + 'static,
	C: NodeClient + 'static,
	K: keychain::Keychain + 'static,
{
	let mut params = HashMap::new();
	params.insert("api_listen_addr".to_owned(), config.api_listen_addr());
	if let Some(t) = g_args.tls_conf.as_ref() {
		params.insert("certificate".to_owned(), t.certificate.clone());
		params.insert("private_key".to_owned(), t.private_key.clone());
	}
	let res = match args.method.as_str() {
		"http" => {
			let listen_addr = params.get("api_listen_addr").unwrap();
			let tls_conf = match params.get("certificate") {
				Some(s) => Some(TLSConfig::new(
					s.to_owned(),
					params.get("private_key").unwrap().to_owned(),
				)),
				None => None,
			};
			controller::foreign_listener(wallet, &listen_addr, tls_conf)?;
			Ok(())
		}
		"keybase" => {
			let adapter = KeybaseWalletCommAdapter::new();
			adapter.listen(
				params,
				config.clone(),
				&g_args.password.clone().unwrap(),
				&g_args.account,
				g_args.node_api_secret.clone(),
=======
pub fn listen(config: &WalletConfig, args: &ListenArgs, g_args: &GlobalArgs) -> Result<(), Error> {
	let res = match args.method.as_str() {
		"http" => {
			// HTTP adapter can't use the listen trait method because of the
			// crate structure. May be able to fix when V1 API is deprecated
			let node_client = HTTPNodeClient::new(
				&config.check_node_api_http_addr,
				g_args.node_api_secret.clone(),
			);
			let wallet = instantiate_wallet(
				config.clone(),
				node_client,
				&g_args.password.clone().unwrap(),
				&g_args.account,
			)?;
			controller::foreign_listener(
				wallet.clone(),
				&config.api_listen_addr(),
				g_args.tls_conf.clone(),
>>>>>>> 1e8359b5
			)
		}
		"keybase" => KeybaseAllChannels::new()?.listen(
			config.clone(),
			&g_args.password.clone().unwrap(),
			&g_args.account,
			g_args.node_api_secret.clone(),
		),
		method => {
			return Err(ErrorKind::ArgumentError(format!(
				"No listener for method \"{}\".",
				method
			)).into());
		}
	};

	if let Err(e) = res {
		return Err(ErrorKind::LibWallet(e.kind(), e.cause_string()).into());
	}
	Ok(())
}

pub fn owner_api<L, C, K>(
	wallet: Arc<Mutex<Box<dyn WalletInst<'static, L, C, K>>>>,
	config: &WalletConfig,
	g_args: &GlobalArgs,
) -> Result<(), Error>
where
	L: WalletLCProvider<'static, C, K> + Send + Sync + 'static,
	C: NodeClient + 'static,
	K: keychain::Keychain + 'static,
{
	let res = controller::owner_listener(
		wallet,
		config.owner_api_listen_addr().as_str(),
		g_args.node_api_secret.clone(),
		g_args.tls_conf.clone(),
		config.owner_api_include_foreign.clone(),
	);
	if let Err(e) = res {
		return Err(ErrorKind::LibWallet(e.kind(), e.cause_string()).into());
	}
	Ok(())
}

/// Arguments for account command
pub struct AccountArgs {
	pub create: Option<String>,
}

pub fn account<'a, L, C, K>(
	wallet: Arc<Mutex<Box<dyn WalletInst<'a, L, C, K>>>>,
	args: AccountArgs,
) -> Result<(), Error>
where
	L: WalletLCProvider<'a, C, K>,
	C: NodeClient + 'a,
	K: keychain::Keychain + 'a,
{
	if args.create.is_none() {
		let res = controller::owner_single_use(wallet, |api| {
			let acct_mappings = api.accounts()?;
			// give logging thread a moment to catch up
			thread::sleep(Duration::from_millis(200));
			display::accounts(acct_mappings);
			Ok(())
		});
		if let Err(e) = res {
			error!("Error listing accounts: {}", e);
			return Err(ErrorKind::LibWallet(e.kind(), e.cause_string()).into());
		}
	} else {
		let label = args.create.unwrap();
		let res = controller::owner_single_use(wallet, |api| {
			api.create_account_path(&label)?;
			thread::sleep(Duration::from_millis(200));
			info!("Account: '{}' Created!", label);
			Ok(())
		});
		if let Err(e) = res {
			thread::sleep(Duration::from_millis(200));
			error!("Error creating account '{}': {}", label, e);
			return Err(ErrorKind::LibWallet(e.kind(), e.cause_string()).into());
		}
	}
	Ok(())
}

/// Arguments for the send command
pub struct SendArgs {
	pub amount: u64,
	pub message: Option<String>,
	pub minimum_confirmations: u64,
	pub selection_strategy: String,
	pub estimate_selection_strategies: bool,
	pub method: String,
	pub dest: String,
	pub change_outputs: usize,
	pub fluff: bool,
	pub max_outputs: usize,
	pub target_slate_version: Option<u16>,
}

pub fn send<'a, L, C, K>(
	wallet: Arc<Mutex<Box<dyn WalletInst<'a, L, C, K>>>>,
	args: SendArgs,
	dark_scheme: bool,
) -> Result<(), Error>
where
	L: WalletLCProvider<'a, C, K>,
	C: NodeClient + 'a,
	K: keychain::Keychain + 'a,
{
	controller::owner_single_use(wallet.clone(), |api| {
		if args.estimate_selection_strategies {
			let strategies = vec!["smallest", "all"]
				.into_iter()
				.map(|strategy| {
					let init_args = InitTxArgs {
						src_acct_name: None,
						amount: args.amount,
						minimum_confirmations: args.minimum_confirmations,
						max_outputs: args.max_outputs as u32,
						num_change_outputs: args.change_outputs as u32,
						selection_strategy_is_use_all: strategy == "all",
						estimate_only: Some(true),
						..Default::default()
					};
					let slate = api.init_send_tx(init_args).unwrap();
					(strategy, slate.amount, slate.fee)
				})
				.collect();
			display::estimate(args.amount, strategies, dark_scheme);
		} else {
			let init_args = InitTxArgs {
				src_acct_name: None,
				amount: args.amount,
				minimum_confirmations: args.minimum_confirmations,
				max_outputs: args.max_outputs as u32,
				num_change_outputs: args.change_outputs as u32,
				selection_strategy_is_use_all: args.selection_strategy == "all",
				message: args.message.clone(),
				target_slate_version: args.target_slate_version,
				send_args: None,
				..Default::default()
			};
			let result = api.init_send_tx(init_args);
			let mut slate = match result {
				Ok(s) => {
					info!(
						"Tx created: {} grin to {} (strategy '{}')",
						core::amount_to_hr_string(args.amount, false),
						args.dest,
						args.selection_strategy,
					);
					s
				}
				Err(e) => {
					info!("Tx not created: {}", e);
					return Err(e);
				}
			};

			match args.method.as_str() {
				"file" => {
					PathToSlate((&args.dest).into()).put_tx(&slate)?;
					api.tx_lock_outputs(&slate, 0)?;
					return Ok(());
				}
				"self" => {
					api.tx_lock_outputs(&slate, 0)?;
					controller::foreign_single_use(wallet, |api| {
						slate = api.receive_tx(&slate, Some(&args.dest), None)?;
						Ok(())
					})?;
				}
				method => {
					let sender = create_sender(method, &args.dest)?;
					slate = sender.send_tx(&slate)?;
					api.tx_lock_outputs(&slate, 0)?;
				}
			}

			api.verify_slate_messages(&slate).map_err(|e| {
				error!("Error validating participant messages: {}", e);
				e
			})?;
			slate = api.finalize_tx(&slate)?;
			let result = api.post_tx(&slate.tx, args.fluff);
			match result {
				Ok(_) => {
					info!("Tx sent ok",);
					return Ok(());
				}
				Err(e) => {
					error!("Tx sent fail: {}", e);
					return Err(e);
				}
			}
		}
		Ok(())
	})?;
	Ok(())
}

/// Receive command argument
pub struct ReceiveArgs {
	pub input: String,
	pub message: Option<String>,
}

pub fn receive<'a, L, C, K>(
	wallet: Arc<Mutex<Box<dyn WalletInst<'a, L, C, K>>>>,
	g_args: &GlobalArgs,
	args: ReceiveArgs,
<<<<<<< HEAD
) -> Result<(), Error>
where
	L: WalletLCProvider<'a, C, K>,
	C: NodeClient + 'a,
	K: keychain::Keychain + 'a,
{
	let adapter = FileWalletCommAdapter::new();
	let mut slate = adapter.receive_tx_async(&args.input)?;
=======
) -> Result<(), Error> {
	let mut slate = PathToSlate((&args.input).into()).get_tx()?;
>>>>>>> 1e8359b5
	controller::foreign_single_use(wallet, |api| {
		if let Err(e) = api.verify_slate_messages(&slate) {
			error!("Error validating participant messages: {}", e);
			return Err(e);
		}
		slate = api.receive_tx(&slate, Some(&g_args.account), args.message.clone())?;
		Ok(())
	})?;
	PathToSlate(format!("{}.response", args.input).into()).put_tx(&slate)?;
	info!(
		"Response file {}.response generated, and can be sent back to the transaction originator.",
		args.input
	);
	Ok(())
}

/// Finalize command args
pub struct FinalizeArgs {
	pub input: String,
	pub fluff: bool,
}

pub fn finalize<'a, L, C, K>(
	wallet: Arc<Mutex<Box<dyn WalletInst<'a, L, C, K>>>>,
	args: FinalizeArgs,
<<<<<<< HEAD
) -> Result<(), Error>
where
	L: WalletLCProvider<'a, C, K>,
	C: NodeClient + 'a,
	K: keychain::Keychain + 'a,
{
	let adapter = FileWalletCommAdapter::new();
	let mut slate = adapter.receive_tx_async(&args.input)?;
=======
) -> Result<(), Error> {
	let mut slate = PathToSlate((&args.input).into()).get_tx()?;

>>>>>>> 1e8359b5
	// Rather than duplicating the entire command, we'll just
	// try to determine what kind of finalization this is
	// based on the slate contents
	// for now, we can tell this is an invoice transaction
	// if the receipient (participant 1) hasn't completed sigs
	let part_data = slate.participant_with_id(1);
	let is_invoice = {
		match part_data {
			None => {
				error!("Expected slate participant data missing");
				return Err(ErrorKind::ArgumentError(
					"Expected Slate participant data missing".into(),
				))?;
			}
			Some(p) => !p.is_complete(),
		}
	};

	if is_invoice {
		controller::foreign_single_use(wallet.clone(), |api| {
			if let Err(e) = api.verify_slate_messages(&slate) {
				error!("Error validating participant messages: {}", e);
				return Err(e);
			}
			slate = api.finalize_invoice_tx(&mut slate)?;
			Ok(())
		})?;
	} else {
		controller::owner_single_use(wallet.clone(), |api| {
			if let Err(e) = api.verify_slate_messages(&slate) {
				error!("Error validating participant messages: {}", e);
				return Err(e);
			}
			slate = api.finalize_tx(&mut slate)?;
			Ok(())
		})?;
	}

	controller::owner_single_use(wallet.clone(), |api| {
		let result = api.post_tx(&slate.tx, args.fluff);
		match result {
			Ok(_) => {
				info!("Transaction sent successfully, check the wallet again for confirmation.");
				Ok(())
			}
			Err(e) => {
				error!("Tx not sent: {}", e);
				Err(e)
			}
		}
	})?;

	Ok(())
}

/// Issue Invoice Args
pub struct IssueInvoiceArgs {
	/// output file
	pub dest: String,
	/// issue invoice tx args
	pub issue_args: IssueInvoiceTxArgs,
}

pub fn issue_invoice_tx<'a, L, C, K>(
	wallet: Arc<Mutex<Box<dyn WalletInst<'a, L, C, K>>>>,
	args: IssueInvoiceArgs,
) -> Result<(), Error>
where
	L: WalletLCProvider<'a, C, K>,
	C: NodeClient + 'a,
	K: keychain::Keychain + 'a,
{
	controller::owner_single_use(wallet.clone(), |api| {
		let slate = api.issue_invoice_tx(args.issue_args)?;
		let mut tx_file = File::create(args.dest.clone())?;
		tx_file.write_all(json::to_string(&slate).unwrap().as_bytes())?;
		tx_file.sync_all()?;
		Ok(())
	})?;
	Ok(())
}

/// Arguments for the process_invoice command
pub struct ProcessInvoiceArgs {
	pub message: Option<String>,
	pub minimum_confirmations: u64,
	pub selection_strategy: String,
	pub method: String,
	pub dest: String,
	pub max_outputs: usize,
	pub input: String,
	pub estimate_selection_strategies: bool,
}

/// Process invoice
pub fn process_invoice<'a, L, C, K>(
	wallet: Arc<Mutex<Box<dyn WalletInst<'a, L, C, K>>>>,
	args: ProcessInvoiceArgs,
	dark_scheme: bool,
<<<<<<< HEAD
) -> Result<(), Error>
where
	L: WalletLCProvider<'a, C, K>,
	C: NodeClient + 'a,
	K: keychain::Keychain + 'a,
{
	let adapter = FileWalletCommAdapter::new();
	let slate = adapter.receive_tx_async(&args.input)?;
=======
) -> Result<(), Error> {
	let slate = PathToSlate((&args.input).into()).get_tx()?;
>>>>>>> 1e8359b5
	controller::owner_single_use(wallet.clone(), |api| {
		if args.estimate_selection_strategies {
			let strategies = vec!["smallest", "all"]
				.into_iter()
				.map(|strategy| {
					let init_args = InitTxArgs {
						src_acct_name: None,
						amount: slate.amount,
						minimum_confirmations: args.minimum_confirmations,
						max_outputs: args.max_outputs as u32,
						num_change_outputs: 1u32,
						selection_strategy_is_use_all: strategy == "all",
						estimate_only: Some(true),
						..Default::default()
					};
					let slate = api.init_send_tx(init_args).unwrap();
					(strategy, slate.amount, slate.fee)
				})
				.collect();
			display::estimate(slate.amount, strategies, dark_scheme);
		} else {
			let init_args = InitTxArgs {
				src_acct_name: None,
				amount: 0,
				minimum_confirmations: args.minimum_confirmations,
				max_outputs: args.max_outputs as u32,
				num_change_outputs: 1u32,
				selection_strategy_is_use_all: args.selection_strategy == "all",
				message: args.message.clone(),
				send_args: None,
				..Default::default()
			};
			if let Err(e) = api.verify_slate_messages(&slate) {
				error!("Error validating participant messages: {}", e);
				return Err(e);
			}
			let result = api.process_invoice_tx(&slate, init_args);
			let mut slate = match result {
				Ok(s) => {
					info!(
						"Invoice processed: {} grin to {} (strategy '{}')",
						core::amount_to_hr_string(slate.amount, false),
						args.dest,
						args.selection_strategy,
					);
					s
				}
				Err(e) => {
					info!("Tx not created: {}", e);
					return Err(e);
				}
			};

			match args.method.as_str() {
				"file" => {
					let slate_putter = PathToSlate((&args.dest).into());
					slate_putter.put_tx(&slate)?;
					api.tx_lock_outputs(&slate, 0)?;
				}
				"self" => {
					api.tx_lock_outputs(&slate, 0)?;
					controller::foreign_single_use(wallet, |api| {
						slate = api.finalize_invoice_tx(&slate)?;
						Ok(())
					})?;
				}
				method => {
					let sender = create_sender(method, &args.dest)?;
					slate = sender.send_tx(&slate)?;
					api.tx_lock_outputs(&slate, 0)?;
				}
			}
		}
		Ok(())
	})?;
	Ok(())
}
/// Info command args
pub struct InfoArgs {
	pub minimum_confirmations: u64,
}

pub fn info<'a, L, C, K>(
	wallet: Arc<Mutex<Box<dyn WalletInst<'a, L, C, K>>>>,
	g_args: &GlobalArgs,
	args: InfoArgs,
	dark_scheme: bool,
) -> Result<(), Error>
where
	L: WalletLCProvider<'a, C, K>,
	C: NodeClient + 'a,
	K: keychain::Keychain + 'a,
{
	controller::owner_single_use(wallet.clone(), |api| {
		let (validated, wallet_info) =
			api.retrieve_summary_info(true, args.minimum_confirmations)?;
		display::info(&g_args.account, &wallet_info, validated, dark_scheme);
		Ok(())
	})?;
	Ok(())
}

pub fn outputs<'a, L, C, K>(
	wallet: Arc<Mutex<Box<dyn WalletInst<'a, L, C, K>>>>,
	g_args: &GlobalArgs,
	dark_scheme: bool,
) -> Result<(), Error>
where
	L: WalletLCProvider<'a, C, K>,
	C: NodeClient + 'a,
	K: keychain::Keychain + 'a,
{
	controller::owner_single_use(wallet.clone(), |api| {
		let res = api.node_height()?;
		let (validated, outputs) = api.retrieve_outputs(g_args.show_spent, true, None)?;
		display::outputs(&g_args.account, res.height, validated, outputs, dark_scheme)?;
		Ok(())
	})?;
	Ok(())
}

/// Txs command args
pub struct TxsArgs {
	pub id: Option<u32>,
	pub tx_slate_id: Option<Uuid>,
}

pub fn txs<'a, L, C, K>(
	wallet: Arc<Mutex<Box<dyn WalletInst<'a, L, C, K>>>>,
	g_args: &GlobalArgs,
	args: TxsArgs,
	dark_scheme: bool,
) -> Result<(), Error>
where
	L: WalletLCProvider<'a, C, K>,
	C: NodeClient + 'a,
	K: keychain::Keychain + 'a,
{
	controller::owner_single_use(wallet.clone(), |api| {
		let res = api.node_height()?;
		let (validated, txs) = api.retrieve_txs(true, args.id, args.tx_slate_id)?;
		let include_status = !args.id.is_some() && !args.tx_slate_id.is_some();
		display::txs(
			&g_args.account,
			res.height,
			validated,
			&txs,
			include_status,
			dark_scheme,
		)?;

		// if given a particular transaction id or uuid, also get and display associated
		// inputs/outputs and messages
		let id = if args.id.is_some() {
			args.id
		} else if args.tx_slate_id.is_some() {
			if let Some(tx) = txs.iter().find(|t| t.tx_slate_id == args.tx_slate_id) {
				Some(tx.id)
			} else {
				println!("Could not find a transaction matching given txid.\n");
				None
			}
		} else {
			None
		};

		if id.is_some() {
			let (_, outputs) = api.retrieve_outputs(true, false, id)?;
			display::outputs(&g_args.account, res.height, validated, outputs, dark_scheme)?;
			// should only be one here, but just in case
			for tx in txs {
				display::tx_messages(&tx, dark_scheme)?;
			}
		}

		Ok(())
	})?;
	Ok(())
}

/// Repost
pub struct RepostArgs {
	pub id: u32,
	pub dump_file: Option<String>,
	pub fluff: bool,
}

pub fn repost<'a, L, C, K>(
	wallet: Arc<Mutex<Box<dyn WalletInst<'a, L, C, K>>>>,
	args: RepostArgs,
) -> Result<(), Error>
where
	L: WalletLCProvider<'a, C, K>,
	C: NodeClient + 'a,
	K: keychain::Keychain + 'a,
{
	controller::owner_single_use(wallet.clone(), |api| {
		let (_, txs) = api.retrieve_txs(true, Some(args.id), None)?;
		let stored_tx = api.get_stored_tx(&txs[0])?;
		if stored_tx.is_none() {
			error!(
				"Transaction with id {} does not have transaction data. Not reposting.",
				args.id
			);
			return Ok(());
		}
		match args.dump_file {
			None => {
				if txs[0].confirmed {
					error!(
						"Transaction with id {} is confirmed. Not reposting.",
						args.id
					);
					return Ok(());
				}
				api.post_tx(&stored_tx.unwrap(), args.fluff)?;
				info!("Reposted transaction at {}", args.id);
				return Ok(());
			}
			Some(f) => {
				let mut tx_file = File::create(f.clone())?;
				tx_file.write_all(json::to_string(&stored_tx).unwrap().as_bytes())?;
				tx_file.sync_all()?;
				info!("Dumped transaction data for tx {} to {}", args.id, f);
				return Ok(());
			}
		}
	})?;
	Ok(())
}

/// Cancel
pub struct CancelArgs {
	pub tx_id: Option<u32>,
	pub tx_slate_id: Option<Uuid>,
	pub tx_id_string: String,
}

pub fn cancel<'a, L, C, K>(
	wallet: Arc<Mutex<Box<dyn WalletInst<'a, L, C, K>>>>,
	args: CancelArgs,
) -> Result<(), Error>
where
	L: WalletLCProvider<'a, C, K>,
	C: NodeClient + 'a,
	K: keychain::Keychain + 'a,
{
	controller::owner_single_use(wallet.clone(), |api| {
		let result = api.cancel_tx(args.tx_id, args.tx_slate_id);
		match result {
			Ok(_) => {
				info!("Transaction {} Cancelled", args.tx_id_string);
				Ok(())
			}
			Err(e) => {
				error!("TX Cancellation failed: {}", e);
				Err(e)
			}
		}
	})?;
	Ok(())
}

pub fn restore<'a, L, C, K>(
	wallet: Arc<Mutex<Box<dyn WalletInst<'a, L, C, K>>>>,
) -> Result<(), Error>
where
	L: WalletLCProvider<'a, C, K>,
	C: NodeClient + 'a,
	K: keychain::Keychain + 'a,
{
	controller::owner_single_use(wallet.clone(), |api| {
		let result = api.restore();
		match result {
			Ok(_) => {
				warn!("Wallet restore complete",);
				Ok(())
			}
			Err(e) => {
				error!("Wallet restore failed: {}", e);
				error!("Backtrace: {}", e.backtrace().unwrap());
				Err(e)
			}
		}
	})?;
	Ok(())
}

/// wallet check
pub struct CheckArgs {
	pub delete_unconfirmed: bool,
}

pub fn check_repair<'a, L, C, K>(
	wallet: Arc<Mutex<Box<dyn WalletInst<'a, L, C, K>>>>,
	args: CheckArgs,
) -> Result<(), Error>
where
	L: WalletLCProvider<'a, C, K>,
	C: NodeClient + 'a,
	K: keychain::Keychain + 'a,
{
	controller::owner_single_use(wallet.clone(), |api| {
		warn!("Starting wallet check...",);
		warn!("Updating all wallet outputs, please wait ...",);
		let result = api.check_repair(args.delete_unconfirmed);
		match result {
			Ok(_) => {
				warn!("Wallet check complete",);
				Ok(())
			}
			Err(e) => {
				error!("Wallet check failed: {}", e);
				error!("Backtrace: {}", e.backtrace().unwrap());
				Err(e)
			}
		}
	})?;
	Ok(())
}<|MERGE_RESOLUTION|>--- conflicted
+++ resolved
@@ -15,30 +15,17 @@
 //! Grin wallet command-line function implementations
 
 use crate::api::TLSConfig;
-<<<<<<< HEAD
+use crate::config::{WalletConfig, WALLET_CONFIG_FILE_NAME};
 use crate::core::{core, global};
-use crate::keychain;
-
-use crate::config::{WalletConfig, WALLET_CONFIG_FILE_NAME};
 use crate::error::{Error, ErrorKind};
 use crate::impls::{
-	FileWalletCommAdapter, HTTPWalletCommAdapter, KeybaseWalletCommAdapter, NullWalletCommAdapter,
+	create_sender, KeybaseAllChannels, SlateGetter as _, SlateReceiver as _
 };
+use crate::impls::{PathToSlate, SlatePutter};
+use crate::keychain;
 use crate::libwallet::{InitTxArgs, IssueInvoiceTxArgs, NodeClient, WalletInst, WalletLCProvider};
-=======
-use crate::config::WalletConfig;
-use crate::core::core;
-use crate::error::{Error, ErrorKind};
-use crate::impls::{
-	create_sender, HTTPNodeClient, KeybaseAllChannels, SlateGetter as _, SlateReceiver as _,
-	WalletSeed,
-};
-use crate::impls::{instantiate_wallet, LMDBBackend, PathToSlate, SlatePutter};
-use crate::keychain;
-use crate::libwallet::{InitTxArgs, IssueInvoiceTxArgs, NodeClient, WalletInst};
+use crate::{controller, display};
 use crate::util::{Mutex, ZeroingString};
->>>>>>> 1e8359b5
-use crate::{controller, display};
 use serde_json as json;
 use std::fs::File;
 use std::io::Write;
@@ -138,7 +125,6 @@
 	pub method: String,
 }
 
-<<<<<<< HEAD
 pub fn listen<'a, L, C, K>(
 	wallet: Arc<Mutex<Box<dyn WalletInst<'static, L, C, K>>>>,
 	config: &WalletConfig,
@@ -150,54 +136,12 @@
 	C: NodeClient + 'static,
 	K: keychain::Keychain + 'static,
 {
-	let mut params = HashMap::new();
-	params.insert("api_listen_addr".to_owned(), config.api_listen_addr());
-	if let Some(t) = g_args.tls_conf.as_ref() {
-		params.insert("certificate".to_owned(), t.certificate.clone());
-		params.insert("private_key".to_owned(), t.private_key.clone());
-	}
 	let res = match args.method.as_str() {
 		"http" => {
-			let listen_addr = params.get("api_listen_addr").unwrap();
-			let tls_conf = match params.get("certificate") {
-				Some(s) => Some(TLSConfig::new(
-					s.to_owned(),
-					params.get("private_key").unwrap().to_owned(),
-				)),
-				None => None,
-			};
-			controller::foreign_listener(wallet, &listen_addr, tls_conf)?;
-			Ok(())
-		}
-		"keybase" => {
-			let adapter = KeybaseWalletCommAdapter::new();
-			adapter.listen(
-				params,
-				config.clone(),
-				&g_args.password.clone().unwrap(),
-				&g_args.account,
-				g_args.node_api_secret.clone(),
-=======
-pub fn listen(config: &WalletConfig, args: &ListenArgs, g_args: &GlobalArgs) -> Result<(), Error> {
-	let res = match args.method.as_str() {
-		"http" => {
-			// HTTP adapter can't use the listen trait method because of the
-			// crate structure. May be able to fix when V1 API is deprecated
-			let node_client = HTTPNodeClient::new(
-				&config.check_node_api_http_addr,
-				g_args.node_api_secret.clone(),
-			);
-			let wallet = instantiate_wallet(
-				config.clone(),
-				node_client,
-				&g_args.password.clone().unwrap(),
-				&g_args.account,
-			)?;
 			controller::foreign_listener(
 				wallet.clone(),
 				&config.api_listen_addr(),
 				g_args.tls_conf.clone(),
->>>>>>> 1e8359b5
 			)
 		}
 		"keybase" => KeybaseAllChannels::new()?.listen(
@@ -413,19 +357,13 @@
 	wallet: Arc<Mutex<Box<dyn WalletInst<'a, L, C, K>>>>,
 	g_args: &GlobalArgs,
 	args: ReceiveArgs,
-<<<<<<< HEAD
-) -> Result<(), Error>
-where
-	L: WalletLCProvider<'a, C, K>,
-	C: NodeClient + 'a,
-	K: keychain::Keychain + 'a,
-{
-	let adapter = FileWalletCommAdapter::new();
-	let mut slate = adapter.receive_tx_async(&args.input)?;
-=======
-) -> Result<(), Error> {
+) -> Result<(), Error>
+where
+	L: WalletLCProvider<'a, C, K>,
+	C: NodeClient + 'a,
+	K: keychain::Keychain + 'a,
+{
 	let mut slate = PathToSlate((&args.input).into()).get_tx()?;
->>>>>>> 1e8359b5
 	controller::foreign_single_use(wallet, |api| {
 		if let Err(e) = api.verify_slate_messages(&slate) {
 			error!("Error validating participant messages: {}", e);
@@ -451,20 +389,14 @@
 pub fn finalize<'a, L, C, K>(
 	wallet: Arc<Mutex<Box<dyn WalletInst<'a, L, C, K>>>>,
 	args: FinalizeArgs,
-<<<<<<< HEAD
-) -> Result<(), Error>
-where
-	L: WalletLCProvider<'a, C, K>,
-	C: NodeClient + 'a,
-	K: keychain::Keychain + 'a,
-{
-	let adapter = FileWalletCommAdapter::new();
-	let mut slate = adapter.receive_tx_async(&args.input)?;
-=======
-) -> Result<(), Error> {
+) -> Result<(), Error>
+where
+	L: WalletLCProvider<'a, C, K>,
+	C: NodeClient + 'a,
+	K: keychain::Keychain + 'a,
+{
 	let mut slate = PathToSlate((&args.input).into()).get_tx()?;
 
->>>>>>> 1e8359b5
 	// Rather than duplicating the entire command, we'll just
 	// try to determine what kind of finalization this is
 	// based on the slate contents
@@ -564,19 +496,13 @@
 	wallet: Arc<Mutex<Box<dyn WalletInst<'a, L, C, K>>>>,
 	args: ProcessInvoiceArgs,
 	dark_scheme: bool,
-<<<<<<< HEAD
-) -> Result<(), Error>
-where
-	L: WalletLCProvider<'a, C, K>,
-	C: NodeClient + 'a,
-	K: keychain::Keychain + 'a,
-{
-	let adapter = FileWalletCommAdapter::new();
-	let slate = adapter.receive_tx_async(&args.input)?;
-=======
-) -> Result<(), Error> {
+) -> Result<(), Error>
+where
+	L: WalletLCProvider<'a, C, K>,
+	C: NodeClient + 'a,
+	K: keychain::Keychain + 'a,
+{
 	let slate = PathToSlate((&args.input).into()).get_tx()?;
->>>>>>> 1e8359b5
 	controller::owner_single_use(wallet.clone(), |api| {
 		if args.estimate_selection_strategies {
 			let strategies = vec!["smallest", "all"]
