[package]
name = "grin_wallet_util"
version = "4.0.0-alpha.1"
authors = ["Grin Developers <mimblewimble@lists.launchpad.net>"]
description = "Util, for generic utilities and to re-export grin crates"
license = "Apache-2.0"
repository = "https://github.com/mimblewimble/grin-wallet"
keywords = [ "crypto", "grin", "mimblewimble" ]
workspace = ".."
edition = "2018"

[dependencies]
rand = "0.5"
serde = "1"
serde_derive = "1"
ed25519-dalek = "1.0.0-pre.1"
data-encoding = "2"
sha3 = "0.8"

# For Release
<<<<<<< HEAD
#grin_core = "3.1.0"
#grin_keychain = "3.1.0"
#grin_chain = "3.1.0"
#grin_util = "3.1.0"
#grin_api = "3.1.0"
#grin_store = "3.1.0"
=======
# grin_core = "3.1.0"
# grin_keychain = "3.1.0"
# grin_chain = "3.1.0"
# grin_util = "3.1.0"
# grin_api = "3.1.0"
# grin_store = "3.1.0"
>>>>>>> 1810854b

# For beta release

# grin_core = { git = "https://github.com/mimblewimble/grin", tag = "v3.1.0-beta.1"}
# grin_keychain = { git = "https://github.com/mimblewimble/grin", tag = "v3.1.0-beta.1" }
# grin_chain = { git = "https://github.com/mimblewimble/grin", tag = "v3.1.0-beta.1" }
# grin_util = { git = "https://github.com/mimblewimble/grin", tag = "v3.1.0-beta.1" }
# grin_api = { git = "https://github.com/mimblewimble/grin", tag = "v3.1.0-beta.1" }
# grin_store = { git = "https://github.com/mimblewimble/grin", tag = "v3.1.0-beta.1" }

# For bleeding edge
grin_core = { git = "https://github.com/mimblewimble/grin", branch = "master" }
grin_keychain = { git = "https://github.com/mimblewimble/grin", branch = "master" }
grin_chain = { git = "https://github.com/mimblewimble/grin", branch = "master" }
grin_util = { git = "https://github.com/mimblewimble/grin", branch = "master" }
grin_api = { git = "https://github.com/mimblewimble/grin", branch = "master" }
grin_store = { git = "https://github.com/mimblewimble/grin", branch = "master" }

# For local testing
# grin_core = { path = "../../grin/core"}
# grin_keychain = { path = "../../grin/keychain"}
# grin_chain = { path = "../../grin/chain"}
# grin_util = { path = "../../grin/util"}
# grin_api = { path = "../../grin/api"}
# grin_store = { path = "../../grin/store"}

[dev-dependencies]
pretty_assertions = "0.5.1"<|MERGE_RESOLUTION|>--- conflicted
+++ resolved
@@ -18,21 +18,12 @@
 sha3 = "0.8"
 
 # For Release
-<<<<<<< HEAD
-#grin_core = "3.1.0"
-#grin_keychain = "3.1.0"
-#grin_chain = "3.1.0"
-#grin_util = "3.1.0"
-#grin_api = "3.1.0"
-#grin_store = "3.1.0"
-=======
 # grin_core = "3.1.0"
 # grin_keychain = "3.1.0"
 # grin_chain = "3.1.0"
 # grin_util = "3.1.0"
 # grin_api = "3.1.0"
 # grin_store = "3.1.0"
->>>>>>> 1810854b
 
 # For beta release
 
