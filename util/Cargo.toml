[package]
name = "grin_wallet_util"
version = "3.0.0-alpha.1"
authors = ["Grin Developers <mimblewimble@lists.launchpad.net>"]
description = "Util, for generic utilities and to re-export grin crates"
license = "Apache-2.0"
repository = "https://github.com/mimblewimble/grin-wallet"
keywords = [ "crypto", "grin", "mimblewimble" ]
workspace = ".."
edition = "2018"

[dependencies]
rand = "0.5"
serde = "1"
serde_derive = "1"
toml = "0.4"
dirs = "1.0.3"

# For Release
# grin_core = "2.0.0"
# grin_keychain = "2.0.0"
# grin_chain = "2.0.0"
# grin_util = "2.0.0"
# grin_api = "2.0.0"
# grin_store = "2.0.0"

# For beta release
<<<<<<< HEAD
# grin_core = { git = "https://github.com/mimblewimble/grin", tag = "v2.1.0-beta.1" }
# grin_keychain = { git = "https://github.com/mimblewimble/grin", tag = "v2.1.0-beta.1" }
# grin_chain = { git = "https://github.com/mimblewimble/grin", tag = "v2.1.0-beta.1" }
# grin_util = { git = "https://github.com/mimblewimble/grin", tag = "v2.1.0-beta.1" }
# grin_api = { git = "https://github.com/mimblewimble/grin", tag = "v2.1.0-beta.1" }
# grin_store = { git = "https://github.com/mimblewimble/grin", tag = "v2.1.0-beta.1" }
=======
# grin_core = { git = "https://github.com/mimblewimble/grin", tag = "v2.1.0-beta.3"}
# grin_keychain = { git = "https://github.com/mimblewimble/grin", tag = "v2.1.0-beta.3" }
# grin_chain = { git = "https://github.com/mimblewimble/grin", tag = "v2.1.0-beta.3" }
# grin_util = { git = "https://github.com/mimblewimble/grin", tag = "v2.1.0-beta.3" }
# grin_api = { git = "https://github.com/mimblewimble/grin", tag = "v2.1.0-beta.3" }
# grin_store = { git = "https://github.com/mimblewimble/grin", tag = "v2.1.0-beta.3" }
>>>>>>> e02b5d9b

# For bleeding edge
grin_core = { git = "https://github.com/mimblewimble/grin", branch = "master" }
grin_keychain = { git = "https://github.com/mimblewimble/grin", branch = "master" }
grin_chain = { git = "https://github.com/mimblewimble/grin", branch = "master" }
grin_util = { git = "https://github.com/mimblewimble/grin", branch = "master" }
grin_api = { git = "https://github.com/mimblewimble/grin", branch = "master" }
grin_store = { git = "https://github.com/mimblewimble/grin", branch = "master" }

# For local testing
# grin_core = { path = "../../grin/core"}
# grin_keychain = { path = "../../grin/keychain"}
# grin_chain = { path = "../../grin/chain"}
# grin_util = { path = "../../grin/util"}
# grin_api = { path = "../../grin/api"}
# grin_store = { path = "../../grin/store"}

[dev-dependencies]
pretty_assertions = "0.5.1"<|MERGE_RESOLUTION|>--- conflicted
+++ resolved
@@ -25,21 +25,13 @@
 # grin_store = "2.0.0"
 
 # For beta release
-<<<<<<< HEAD
-# grin_core = { git = "https://github.com/mimblewimble/grin", tag = "v2.1.0-beta.1" }
-# grin_keychain = { git = "https://github.com/mimblewimble/grin", tag = "v2.1.0-beta.1" }
-# grin_chain = { git = "https://github.com/mimblewimble/grin", tag = "v2.1.0-beta.1" }
-# grin_util = { git = "https://github.com/mimblewimble/grin", tag = "v2.1.0-beta.1" }
-# grin_api = { git = "https://github.com/mimblewimble/grin", tag = "v2.1.0-beta.1" }
-# grin_store = { git = "https://github.com/mimblewimble/grin", tag = "v2.1.0-beta.1" }
-=======
+
 # grin_core = { git = "https://github.com/mimblewimble/grin", tag = "v2.1.0-beta.3"}
 # grin_keychain = { git = "https://github.com/mimblewimble/grin", tag = "v2.1.0-beta.3" }
 # grin_chain = { git = "https://github.com/mimblewimble/grin", tag = "v2.1.0-beta.3" }
 # grin_util = { git = "https://github.com/mimblewimble/grin", tag = "v2.1.0-beta.3" }
 # grin_api = { git = "https://github.com/mimblewimble/grin", tag = "v2.1.0-beta.3" }
 # grin_store = { git = "https://github.com/mimblewimble/grin", tag = "v2.1.0-beta.3" }
->>>>>>> e02b5d9b
 
 # For bleeding edge
 grin_core = { git = "https://github.com/mimblewimble/grin", branch = "master" }
