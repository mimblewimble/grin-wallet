--- conflicted
+++ resolved
@@ -1290,34 +1290,14 @@
 			.map_err(|e| e.kind())
 	}
 
-<<<<<<< HEAD
-	fn init_send_tx(&self, args: InitTxArgs) -> Result<Slate, ErrorKind> {
-		Owner::init_send_tx(self, None, args).map_err(|e| e.kind())
-	}
-
-	fn issue_invoice_tx(&self, args: IssueInvoiceTxArgs) -> Result<Slate, ErrorKind> {
-		Owner::issue_invoice_tx(self, None, args).map_err(|e| e.kind())
-	}
-
-	fn process_invoice_tx(&self, slate: &Slate, args: InitTxArgs) -> Result<Slate, ErrorKind> {
-		Owner::process_invoice_tx(self, None, slate, args).map_err(|e| e.kind())
-	}
-
-	fn finalize_tx(&self, mut slate: Slate) -> Result<Slate, ErrorKind> {
-		Owner::finalize_tx(self, None, &mut slate).map_err(|e| e.kind())
-	}
-
-	fn tx_lock_outputs(&self, mut slate: Slate, participant_id: usize) -> Result<(), ErrorKind> {
-		Owner::tx_lock_outputs(self, None, &mut slate, participant_id).map_err(|e| e.kind())
-=======
 	fn init_send_tx(&self, args: InitTxArgs) -> Result<VersionedSlate, ErrorKind> {
-		let slate = Owner::init_send_tx(self, args).map_err(|e| e.kind())?;
+		let slate = Owner::init_send_tx(self, None, args).map_err(|e| e.kind())?;
 		let version = SlateVersion::V2;
 		Ok(VersionedSlate::into_version(slate, version))
 	}
 
 	fn issue_invoice_tx(&self, args: IssueInvoiceTxArgs) -> Result<VersionedSlate, ErrorKind> {
-		let slate = Owner::issue_invoice_tx(self, args).map_err(|e| e.kind())?;
+		let slate = Owner::issue_invoice_tx(self, None, args).map_err(|e| e.kind())?;
 		let version = SlateVersion::V2;
 		Ok(VersionedSlate::into_version(slate, version))
 	}
@@ -1328,14 +1308,14 @@
 		args: InitTxArgs,
 	) -> Result<VersionedSlate, ErrorKind> {
 		let in_slate = Slate::from(slate);
-		let out_slate = Owner::process_invoice_tx(self, &in_slate, args).map_err(|e| e.kind())?;
+		let out_slate = Owner::process_invoice_tx(self, None, &in_slate, args).map_err(|e| e.kind())?;
 		let version = SlateVersion::V2;
 		Ok(VersionedSlate::into_version(out_slate, version))
 	}
 
 	fn finalize_tx(&self, slate: VersionedSlate) -> Result<VersionedSlate, ErrorKind> {
 		let in_slate = Slate::from(slate);
-		let out_slate = Owner::finalize_tx(self, &in_slate).map_err(|e| e.kind())?;
+		let out_slate = Owner::finalize_tx(self, None, &in_slate).map_err(|e| e.kind())?;
 		let version = SlateVersion::V2;
 		Ok(VersionedSlate::into_version(out_slate, version))
 	}
@@ -1346,8 +1326,7 @@
 		participant_id: usize,
 	) -> Result<(), ErrorKind> {
 		let in_slate = Slate::from(slate);
-		Owner::tx_lock_outputs(self, &in_slate, participant_id).map_err(|e| e.kind())
->>>>>>> 5cdd4122
+		Owner::tx_lock_outputs(self, None, &in_slate, participant_id).map_err(|e| e.kind())
 	}
 
 	fn cancel_tx(&self, tx_id: Option<u32>, tx_slate_id: Option<Uuid>) -> Result<(), ErrorKind> {
@@ -1362,14 +1341,9 @@
 		Owner::post_tx(self, None, tx, fluff).map_err(|e| e.kind())
 	}
 
-<<<<<<< HEAD
-	fn verify_slate_messages(&self, slate: &Slate) -> Result<(), ErrorKind> {
-		Owner::verify_slate_messages(self, None, slate).map_err(|e| e.kind())
-=======
 	fn verify_slate_messages(&self, slate: VersionedSlate) -> Result<(), ErrorKind> {
 		let in_slate = Slate::from(slate);
-		Owner::verify_slate_messages(self, &in_slate).map_err(|e| e.kind())
->>>>>>> 5cdd4122
+		Owner::verify_slate_messages(self, None, &in_slate).map_err(|e| e.kind())
 	}
 
 	fn restore(&self) -> Result<(), ErrorKind> {
