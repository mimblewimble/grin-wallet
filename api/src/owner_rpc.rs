// Copyright 2019 The Grin Developers
//
// Licensed under the Apache License, Version 2.0 (the "License");
// you may not use this file except in compliance with the License.
// You may obtain a copy of the License at
//
//     http://www.apache.org/licenses/LICENSE-2.0
//
// Unless required by applicable law or agreed to in writing, software
// distributed under the License is distributed on an "AS IS" BASIS,
// WITHOUT WARRANTIES OR CONDITIONS OF ANY KIND, either express or implied.
// See the License for the specific language governing permissions and
// limitations under the License.

//! JSON-RPC Stub generation for the Owner API
use uuid::Uuid;

use crate::config::{TorConfig, WalletConfig};
use crate::core::core::Transaction;
use crate::core::global;
use crate::keychain::{Identifier, Keychain};
use crate::libwallet::{
	AcctPathMapping, ErrorKind, InitTxArgs, IssueInvoiceTxArgs, NodeClient, NodeHeightResult,
	OutputCommitMapping, PaymentProof, Slate, SlateVersion, StatusMessage, TxLogEntry,
	VersionedSlate, WalletInfo, WalletLCProvider,
};
use crate::util::logger::LoggingConfig;
use crate::util::secp::key::{PublicKey, SecretKey};
use crate::util::{static_secp_instance, Mutex, ZeroingString};
use crate::{ECDHPubkey, Owner, PubAddress, Token};
use easy_jsonrpc_mw;
use grin_wallet_util::OnionV3Address;
use rand::thread_rng;
use std::convert::TryFrom;
use std::sync::Arc;
use std::time::Duration;

/// Public definition used to generate Owner jsonrpc api.
/// Secure version containing wallet lifecycle functions. All calls to this API must be encrypted.
/// See [`init_secure_api`](#tymethod.init_secure_api) for details of secret derivation
/// and encryption.

#[easy_jsonrpc_mw::rpc]
pub trait OwnerRpc {
	/**
	Networked version of [Owner::accounts](struct.Owner.html#method.accounts).

	# Json rpc example

	```
	# grin_wallet_api::doctest_helper_json_rpc_owner_assert_response!(
	# r#"
	{
		"jsonrpc": "2.0",
		"method": "accounts",
		"params": {
			"token": "d202964900000000d302964900000000d402964900000000d502964900000000"
		},
		"id": 1
	}
	# "#
	# ,
	# r#"
	{
		"jsonrpc": "2.0",
		"result": {
			"Ok": [
				{
					"label": "default",
					"path": "0200000000000000000000000000000000"
				}
			]
		},
		"id": 1
	}
	# "#
	# , 4, false, false, false, false);
	```
	*/
	fn accounts(&self, token: Token) -> Result<Vec<AcctPathMapping>, ErrorKind>;

	/**
	Networked version of [Owner::create_account_path](struct.Owner.html#method.create_account_path).

	# Json rpc example

	```
	# grin_wallet_api::doctest_helper_json_rpc_owner_assert_response!(
	# r#"
	{
		"jsonrpc": "2.0",
		"method": "create_account_path",
		"params": {
			"token": "d202964900000000d302964900000000d402964900000000d502964900000000",
			"label": "account1"
		},
		"id": 1
	}
	# "#
	# ,
	# r#"
	{
		"jsonrpc": "2.0",
		"result": {
			"Ok": "0200000001000000000000000000000000"
		},
		"id": 1
	}
	# "#
	# , 4, false, false, false, false);
	```
	 */
	fn create_account_path(&self, token: Token, label: &String) -> Result<Identifier, ErrorKind>;

	/**
	Networked version of [Owner::set_active_account](struct.Owner.html#method.set_active_account).

	# Json rpc example

	```
	# grin_wallet_api::doctest_helper_json_rpc_owner_assert_response!(
	# r#"
	{
		"jsonrpc": "2.0",
		"method": "set_active_account",
		"params": {
			"token": "d202964900000000d302964900000000d402964900000000d502964900000000",
			"label": "default"
		},
		"id": 1
	}
	# "#
	# ,
	# r#"
	{
		"jsonrpc": "2.0",
		"result": {
			"Ok": null
		},
		"id": 1
	}
	# "#
	# , 4, false, false, false, false);
	```
	 */
	fn set_active_account(&self, token: Token, label: &String) -> Result<(), ErrorKind>;

	/**
	Networked version of [Owner::retrieve_outputs](struct.Owner.html#method.retrieve_outputs).

	# Json rpc example

	```
	# grin_wallet_api::doctest_helper_json_rpc_owner_assert_response!(
	# r#"
	{
		"jsonrpc": "2.0",
		"method": "retrieve_outputs",
		"params": {
			"token": "d202964900000000d302964900000000d402964900000000d502964900000000",
			"include_spent": false,
			"refresh_from_node": true,
			"tx_id": null
		},
		"id": 1
	}
	# "#
	# ,
	# r#"
	{
		"id": 1,
		"jsonrpc": "2.0",
		"result": {
			"Ok": [
				true,
				[
					{
						"commit": "08e1da9e6dc4d6e808a718b2f110a991dd775d65ce5ae408a4e1f002a4961aa9e7",
						"output": {
							"commit": "08e1da9e6dc4d6e808a718b2f110a991dd775d65ce5ae408a4e1f002a4961aa9e7",
							"height": "1",
							"is_coinbase": true,
							"key_id": "0300000000000000000000000000000000",
							"lock_height": "4",
							"mmr_index": null,
							"n_child": 0,
							"root_key_id": "0200000000000000000000000000000000",
							"status": "Unspent",
							"tx_log_entry": 0,
							"value": "60000000000"
						}
					},
					{
						"commit": "087df32304c5d4ae8b2af0bc31e700019d722910ef87dd4eec3197b80b207e3045",
						"output": {
							"commit": "087df32304c5d4ae8b2af0bc31e700019d722910ef87dd4eec3197b80b207e3045",
							"height": "2",
							"is_coinbase": true,
							"key_id": "0300000000000000000000000100000000",
							"lock_height": "5",
							"mmr_index": null,
							"n_child": 1,
							"root_key_id": "0200000000000000000000000000000000",
							"status": "Unspent",
							"tx_log_entry": 1,
							"value": "60000000000"
						}
					}
				]
			]
		}
	}
	# "#
	# , 2, false, false, false, false);
	```
	*/
	fn retrieve_outputs(
		&self,
		token: Token,
		include_spent: bool,
		refresh_from_node: bool,
		tx_id: Option<u32>,
	) -> Result<(bool, Vec<OutputCommitMapping>), ErrorKind>;

	/**
	Networked version of [Owner::retrieve_txs](struct.Owner.html#method.retrieve_txs).

	# Json rpc example

	```
		# grin_wallet_api::doctest_helper_json_rpc_owner_assert_response!(
		# r#"
		{
			"jsonrpc": "2.0",
			"method": "retrieve_txs",
			"params": {
				"token": "d202964900000000d302964900000000d402964900000000d502964900000000",
				"refresh_from_node": true,
				"tx_id": null,
				"tx_slate_id": null
			},
			"id": 1
		}
		# "#
		# ,
		# r#"
		{
		"id": 1,
		"jsonrpc": "2.0",
	  "result": {
		"Ok": [
		  true,
		  [
			{
			  "amount_credited": "60000000000",
			  "amount_debited": "0",
			  "confirmation_ts": "2019-01-15T16:01:26Z",
			  "confirmed": true,
			  "creation_ts": "2019-01-15T16:01:26Z",
			  "fee": null,
			  "id": 0,
			  "kernel_excess": "0838e19c490038b10f051c9c190a9b1f96d59bbd242f5d3143f50630deb74342ed",
			  "kernel_lookup_min_height": 1,
			  "num_inputs": 0,
			  "num_outputs": 1,
			  "parent_key_id": "0200000000000000000000000000000000",
			  "stored_tx": null,
			  "ttl_cutoff_height": null,
			  "tx_slate_id": null,
			  "payment_proof": null,
			  "reverted_after": null,
			  "tx_type": "ConfirmedCoinbase"
			},
			{
			  "amount_credited": "60000000000",
			  "amount_debited": "0",
			  "confirmation_ts": "2019-01-15T16:01:26Z",
			  "confirmed": true,
			  "creation_ts": "2019-01-15T16:01:26Z",
			  "fee": null,
			  "id": 1,
			  "kernel_excess": "08cd9d890c0b6a004f700aa5939a1ce0488fe2a11fa33cf096b50732ceab0be1df",
			  "kernel_lookup_min_height": 2,
			  "num_inputs": 0,
			  "num_outputs": 1,
			  "parent_key_id": "0200000000000000000000000000000000",
			  "stored_tx": null,
			  "ttl_cutoff_height": null,
			  "payment_proof": null,
			  "reverted_after": null,
			  "tx_slate_id": null,
			  "tx_type": "ConfirmedCoinbase"
			}
		  ]
		]
	  }
	}
	# "#
	# , 2, false, false, false, false);
	```
	*/

	fn retrieve_txs(
		&self,
		token: Token,
		refresh_from_node: bool,
		tx_id: Option<u32>,
		tx_slate_id: Option<Uuid>,
	) -> Result<(bool, Vec<TxLogEntry>), ErrorKind>;

	/**
	Networked version of [Owner::retrieve_summary_info](struct.Owner.html#method.retrieve_summary_info).

	```
	# grin_wallet_api::doctest_helper_json_rpc_owner_assert_response!(
	# r#"
	{
		"jsonrpc": "2.0",
		"method": "retrieve_summary_info",
		"params": {
			"token": "d202964900000000d302964900000000d402964900000000d502964900000000",
			"refresh_from_node": true,
			"minimum_confirmations": 1
		},
		"id": 1
	}
	# "#
	# ,
	# r#"
	{
	"id": 1,
		"jsonrpc": "2.0",
		"result": {
			"Ok": [
				true,
				{
					"amount_awaiting_confirmation": "0",
					"amount_awaiting_finalization": "0",
					"amount_currently_spendable": "60000000000",
					"amount_immature": "180000000000",
					"amount_locked": "0",
					"amount_reverted": "0",
					"last_confirmed_height": "4",
					"minimum_confirmations": "1",
					"total": "240000000000"
				}
			]
		}
	}
	# "#
	# , 4, false, false, false, false);
	```
	 */

	fn retrieve_summary_info(
		&self,
		token: Token,
		refresh_from_node: bool,
		minimum_confirmations: u64,
	) -> Result<(bool, WalletInfo), ErrorKind>;

	/**
		Networked version of [Owner::init_send_tx](struct.Owner.html#method.init_send_tx).

	```
		# grin_wallet_api::doctest_helper_json_rpc_owner_assert_response!(
		# r#"
		{
			"jsonrpc": "2.0",
			"method": "init_send_tx",
			"params": {
				"token": "d202964900000000d302964900000000d402964900000000d502964900000000",
				"args": {
					"src_acct_name": null,
					"amount": "6000000000",
					"minimum_confirmations": 2,
					"max_outputs": 500,
					"num_change_outputs": 1,
					"selection_strategy_is_use_all": true,
					"target_slate_version": null,
					"payment_proof_recipient_address": "pa7wkkdgs5bkteha7lykl7ff2wztgdrxxo442xdcq2lnaphe5aidd4id",
					"ttl_blocks": null,
					"send_args": null
				}
			},
			"id": 1
		}
		# "#
		# ,
		# r#"
		{
		"id": 1,
			"jsonrpc": "2.0",
			"result": {
				"Ok": {
					"amt": "6000000000",
					"fee": "8000000",
					"id": "0436430c-2b02-624c-2032-570501212b00",
<<<<<<< HEAD
=======
					"off": "0gKWSQAAAADTApZJAAAAANQClkkAAAAA1QKWSQAAAAA=",
>>>>>>> 9450d2a3
					"proof": {
						"raddr": "eD9lKGaXQqmQ4Prwpfyl1bMzDje7uc1cYoaW0Dzk6BA=",
						"saddr": "Ms3WOSiFT4smKLHc5GJt3N811Wy3z999ZMylgit41NM="
					},
					"sigs": [
						{
							"nonce": "AxuExVZ7EmRAmV0+1aq6BWXXHhg0YEgZ/5wX9enV3QeP",
<<<<<<< HEAD
							"xs": "A0tN8vBVi3PqcqHKXEqyAhfGa74IKQVvynq+doiOk0nu"
=======
							"xs": "Ajh4zoRXJ/Ok7HbKPz20s4otBdY2uMNjIQi4V/7WPJbe"
>>>>>>> 9450d2a3
						}
					],
					"sta": "S1",
					"ver": "4:2"
				}
			}
		}
		# "#
		# , 4, false, false, false, false);
	```
	*/

	fn init_send_tx(&self, token: Token, args: InitTxArgs) -> Result<VersionedSlate, ErrorKind>;

	/**
		Networked version of [Owner::issue_invoice_tx](struct.Owner.html#method.issue_invoice_tx).

	```
		# grin_wallet_api::doctest_helper_json_rpc_owner_assert_response!(
		# r#"
		{
			"jsonrpc": "2.0",
			"method": "issue_invoice_tx",
			"params": {
				"token": "d202964900000000d302964900000000d402964900000000d502964900000000",
				"args": {
					"amount": "6000000000",
					"dest_acct_name": null,
					"target_slate_version": null
				}
			},
			"id": 1
		}
		# "#
		# ,
		# r#"
		{
			"id": 1,
			"jsonrpc": "2.0",
			"result": {
				"Ok": {
					"amt": "6000000000",
					"id": "0436430c-2b02-624c-2032-570501212b00",
<<<<<<< HEAD
=======
					"off": "0gKWSQAAAADTApZJAAAAANQClkkAAAAA1QKWSQAAAAA=",
>>>>>>> 9450d2a3
					"sigs": [
						{
							"nonce": "AxuExVZ7EmRAmV0+1aq6BWXXHhg0YEgZ/5wX9enV3QeP",
							"xs": "Ao6VkhzA1b5ZIjYiZdNSyb2r5RqeFQKj8NShA4fxiT9A"
						}
					],
					"sta": "I1",
					"ver": "4:2"
				}
			}
		}
		# "#
		# , 4, false, false, false, false);
	```
	*/

	fn issue_invoice_tx(
		&self,
		token: Token,
		args: IssueInvoiceTxArgs,
	) -> Result<VersionedSlate, ErrorKind>;

	/**
		 Networked version of [Owner::process_invoice_tx](struct.Owner.html#method.process_invoice_tx).

	```
		# grin_wallet_api::doctest_helper_json_rpc_owner_assert_response!(
		# r#"
		{
			"jsonrpc": "2.0",
			"method": "process_invoice_tx",
			"params": {
				"token": "d202964900000000d302964900000000d402964900000000d502964900000000",
				"slate": {
					"amt": "6000000000",
					"id": "0436430c-2b02-624c-2032-570501212b00",
<<<<<<< HEAD
=======
					"off": "QNjHljmHml/Ot7ogVQDjr3a0M8mBzgN/SLj6NuVh8IM=",
>>>>>>> 9450d2a3
					"sigs": [
						{
							"nonce": "AxuExVZ7EmRAmV0+1aq6BWXXHhg0YEgZ/5wX9enV3QeP",
							"xs": "Ao6VkhzA1b5ZIjYiZdNSyb2r5RqeFQKj8NShA4fxiT9A"
						}
					],
					"sta": "I1",
					"ver": "4:2"
				},
				"args": {
					"src_acct_name": null,
					"amount": "0",
					"minimum_confirmations": 2,
					"max_outputs": 500,
					"num_change_outputs": 1,
					"selection_strategy_is_use_all": true,
					"target_slate_version": null,
					"payment_proof_recipient_address": null,
					"ttl_blocks": null,
					"send_args": null
				}
			},
			"id": 1
		}
		# "#
		# ,
		# r#"
		{
		"id": 1,
		"jsonrpc": "2.0",
		"result": {
			"Ok": {
				"coms": [
					{
						"c": "COHanm3E1ugIpxiy8RCpkd13XWXOWuQIpOHwAqSWGqnn",
						"f": 1
					},
					{
						"c": "CUvlfJF4f8IDPV2X+uCZ8abds36kg3DxoTjwlSTHZ/3T",
						"p": "ExljCybQI2OGHr2xVRQIbciwdytLtj75uChwTgrDSO+tpnR916KYSBONYwx7QD5XPJzeBL5dJfLTRNtLAQ1riQ3WxUzAkRwMrceooiWy7D8tysiBiaF6piJX6Wnu+d6RcgCdjoZOQT8ZU5mLKFMeWA0+pJWlEtMg6NT/UOdJWmwoPG5UTRY2TTQnKAWJNSbx47b9F270rcVnGxZc8o78+40lwN/NAYosXmW+65IB85gxlOWlIcCETQXHAGVN+u0bmzna4IzJr6ucuJEla8AjetLOeNqLRFhlgPUt00bcr95eRxkX8W5MS1HpZuGUbxPjF3FQPIW7DxtB0cf8yVPnCvVUAGOKNef1YQ+fTFuIGjUGCmk96vRuGDnFSo99LGJrBazTRQtyro8uD4chvLvYViFB0/74UcasPIBp+mOJOJvE/LpeT7SXCaO2Olm6lqgoJ9+9bxbehJ75XzEUWT0gev9uAwFSkp+iILDDtUykGc/L/7egEG3TFU6FiHjH2POMrcw3bFAr3FApK0lEhJNtCEb8P6wQkQlivKTdzKXIC0WP198V6abC85tRZCWiGQqXydDi4vEF7imQXzbjpkihNevzh9C7Kmth2VshUxnW3J7otLJ5iBD7bgHABwQbKIwrOegFya+GyI3Uo4C2o0a0oOZ7umqqxazHAIisMpdIa5DP43HZRkVSdHovdoD0LVYp+wm+2DU4LYQiNHEsBXTFtPJWwibndgJCmYPk3vcVQc/4DM9M07dhaFyRRjyOHHv4KGmcaIUJKCuF51JCTfPaZws8+s3qL2bPuAT+zfi36wVuiRf9rnjYPAEZZOPVoHSIc/gX0Kv0sEwgRScz6sNcMYuW4QClrOD1QIW9JPlouPxbJ24NexNPAdtQs9J3HNzxQj1E"
					}
				],
				"fee": "8000000",
				"id": "0436430c-2b02-624c-2032-570501212b00",
<<<<<<< HEAD
				"sigs": [
					{
						"nonce": "AxuExVZ7EmRAmV0+1aq6BWXXHhg0YEgZ/5wX9enV3QeP",
						"part": "jwfd1en1F5z/GUhgNBge12UFuqrVPl2ZQGQSe1bFhBthnUD7am+2BEnvlyeut4LnpbUP2/0tc1tJzMVbR3zTGQ==",
						"xs": "AwniLyraqbgfUUFLd1uGrNCW4XeU64FZv8/vJ8qkv1yQ"
=======
				"off": "CkRYNMTRYXJonCcMMoSQZz8qlEXOyLnKGeS9dhyGDbk=",
				"sigs": [
					{
						"nonce": "AxuExVZ7EmRAmV0+1aq6BWXXHhg0YEgZ/5wX9enV3QeP",
						"part": "jwfd1en1F5z/GUhgNBge12UFuqrVPl2ZQGQSe1bFhBvxgE9v6OVfVVa72Af++81ysw2Qz3CPjFZEesxjIoJ05g==",
						"xs": "Ajh4zoRXJ/Ok7HbKPz20s4otBdY2uMNjIQi4V/7WPJbe"
>>>>>>> 9450d2a3
					}
				],
				"sta": "I2",
				"ver": "4:2"
			}
		}
	}
	# "#
	# , 4, false, false, false, false);
	```
	*/

	fn process_invoice_tx(
		&self,
		token: Token,
		slate: VersionedSlate,
		args: InitTxArgs,
	) -> Result<VersionedSlate, ErrorKind>;

	/**
	Networked version of [Owner::tx_lock_outputs](struct.Owner.html#method.tx_lock_outputs).

	```
	# grin_wallet_api::doctest_helper_json_rpc_owner_assert_response!(
	# r#"
	{
		"jsonrpc": "2.0",
		"method": "tx_lock_outputs",
		"id": 1,
		"params": {
			"token": "d202964900000000d302964900000000d402964900000000d502964900000000",
			"slate": {
				"ver": "4:2",
				"id": "0436430c-2b02-624c-2032-570501212b00",
				"sta": "S1",
				"amt": "60000000000",
				"fee": "7000000",
				"sigs": [
					{
						"xs": "AzrCFY+gB38IfeYMGdjkMXU7qltjtuFHfwWipucZDUWS",
						"nonce": "AxuExVZ7EmRAmV0+1aq6BWXXHhg0YEgZ/5wX9enV3QeP"
					}
				]
			}
		}
	}
	# "#
	# ,
	# r#"
	{
		"jsonrpc": "2.0",
		"id": 1,
		"result": {
			"Ok": null
		}
	}
	# "#
	# , 5 ,true, false, false, false);

	```
	 */
	fn tx_lock_outputs(&self, token: Token, slate: VersionedSlate) -> Result<(), ErrorKind>;

	/**
	Networked version of [Owner::finalize_tx](struct.Owner.html#method.finalize_tx).

	```
	# grin_wallet_api::doctest_helper_json_rpc_owner_assert_response!(
	# r#"
	{
		"jsonrpc": "2.0",
		"method": "finalize_tx",
		"id": 1,
		"params": {
			"token": "d202964900000000d302964900000000d402964900000000d502964900000000",
			"slate":
			{
				"ver": "4:2",
				"id": "0436430c-2b02-624c-2032-570501212b00",
				"sta": "S2",
<<<<<<< HEAD
				"sigs": [
					{
						"xs": "Ak+bx4yYTHjW6RbToAdGqjD6EXISTI28DL3ct7SGcZvH",
						"nonce": "AxuExVZ7EmRAmV0+1aq6BWXXHhg0YEgZ/5wX9enV3QeP",
						"part": "jwfd1en1F5z/GUhgNBge12UFuqrVPl2ZQGQSe1bFhBupxt1hhcK4GXmXAPoaaSAflsxt+5yiBaDvfDX7gdV9rA=="
					}
				],
				"coms": [
					{
						"c": "CZtIz7H4CiNH3ImBhEnmjnajxoF6UyqOnvK0pcz0NjhQ",
						"p": "KXAc6uJiysd7ebhoyIOikuYebegZK4aO3NEwCwlz2ROWsVas5r1nNAKjA94Q3dil5rfxe6ZVeldKZyvQTMJzqwTtjiyoC6xIM0XA7IQ/UhgUzhMB7JrcOJVqErTZSKzOcSlaT1K83rihyfLWstpdcxJipenAJ275BN+e+NSAAUIM1Z91ovGuXHocfGufFA52E+Uu+eJJ8p+TQLfvuAaZ5GAWQyRhb5j9TN49tSSXyRnpUiL//qy35l3sp+NoqAznE8Gd59pTaXJiKO4zb1vUlFOMEsy//rG5v9X8iQbRxkJFtRbxA/qW2cVpdYN2UsHg+lgD18zxFH2Pkn422nF/eteUcdvhkvX1D4enn8P+Aw26VptjS5LSzzB5k8zlRWM68mOJfNfm6/Tcr7F20HNYvcONA+RaSd+pyMZRfNaNFn/79sO03g4t0hkJy61MRnuE5XAL5HOjmsWcZp18FVxLyrm4Am7qNDHHec0nfkki0rl0Lh9meMvoaew7W370Ey3bbN0Gzyfb6yi+crlJ+ol2EOSOOg14n9Lup1q8l7PcfgDlyLPSTkDG8kESrbcjUriaK+8FmTRTOOnnYgKjxG76Y3CVKyrKQarbrg6jJTGsr82rbdBm12nr9Qz088ClnS1fp5YAoge5QXxiP3atBejMz81AOPlEi8QPEnynwNNy5GB04zT+SfWpVuwAVvTaYB5q+A6xpsSVEFSGnmZbKW2MFPNEyi3F/dXfSjZSU2NloWFa2bQiFlx3v4/mWoNcjgxB4HABTrZu+MUlIE6ZCzo9ZjweQiIbSWiVw3ovDBvwXpEjVAnD/j2JqaedbHhgmrGKRjMRkR9x+je7c7FfzTgUPRQE/SzoEATcf/ic8RFdzAw1zhwb+ZQVhvuVl3DyYYzLcRin"
=======
				"off": "pAUskgAAAAGmBSySAAAAAu1WT6tQt1/F6jLOBS/Jvr8=",
				"sigs": [
					{
						"xs": "Azu+KkGeounWgQqNZlUucJ0Xg8pQdZpE269j/HnAFkxM",
						"nonce": "AxuExVZ7EmRAmV0+1aq6BWXXHhg0YEgZ/5wX9enV3QeP",
						"part": "jwfd1en1F5z/GUhgNBge12UFuqrVPl2ZQGQSe1bFhBs1/f5VJx8q5z119Yxw0e+2mzOEx7xQfVfpnlbed+IIdA=="
					}
				],
				"coms": [
				{
					"c": "CZtIz7H4CiNH3ImBhEnmjnajxoF6UyqOnvK0pcz0NjhQ",
					"p": "KXAc6uJiysd7ebhoyIOikuYebegZK4aO3NEwCwlz2ROWsVas5r1nNAKjA94Q3dil5rfxe6ZVeldKZyvQTMJzqwTtjiyoC6xIM0XA7IQ/UhgUzhMB7JrcOJVqErTZSKzOcSlaT1K83rihyfLWstpdcxJipenAJ275BN+e+NSAAUIM1Z91ovGuXHocfGufFA52E+Uu+eJJ8p+TQLfvuAaZ5GAWQyRhb5j9TN49tSSXyRnpUiL//qy35l3sp+NoqAznE8Gd59pTaXJiKO4zb1vUlFOMEsy//rG5v9X8iQbRxkJFtRbxA/qW2cVpdYN2UsHg+lgD18zxFH2Pkn422nF/eteUcdvhkvX1D4enn8P+Aw26VptjS5LSzzB5k8zlRWM68mOJfNfm6/Tcr7F20HNYvcONA+RaSd+pyMZRfNaNFn/79sO03g4t0hkJy61MRnuE5XAL5HOjmsWcZp18FVxLyrm4Am7qNDHHec0nfkki0rl0Lh9meMvoaew7W370Ey3bbN0Gzyfb6yi+crlJ+ol2EOSOOg14n9Lup1q8l7PcfgDlyLPSTkDG8kESrbcjUriaK+8FmTRTOOnnYgKjxG76Y3CVKyrKQarbrg6jJTGsr82rbdBm12nr9Qz088ClnS1fp5YAoge5QXxiP3atBejMz81AOPlEi8QPEnynwNNy5GB04zT+SfWpVuwAVvTaYB5q+A6xpsSVEFSGnmZbKW2MFPNEyi3F/dXfSjZSU2NloWFa2bQiFlx3v4/mWoNcjgxB4HABTrZu+MUlIE6ZCzo9ZjweQiIbSWiVw3ovDBvwXpEjVAnD/j2JqaedbHhgmrGKRjMRkR9x+je7c7FfzTgUPRQE/SzoEATcf/ic8RFdzAw1zhwb+ZQVhvuVl3DyYYzLcRin"
>>>>>>> 9450d2a3
					}
				]
			}
		}
	}
	# "#
	# ,
	# r#"
	{
		"jsonrpc": "2.0",
		"id": 1,
		"result": {
			"Ok": {
				"coms": [
					{
						"c": "CH3zIwTF1K6LKvC8MecAAZ1yKRDvh91O7DGXuAsgfjBF",
						"f": 1
					},
					{
						"c": "COHanm3E1ugIpxiy8RCpkd13XWXOWuQIpOHwAqSWGqnn",
						"f": 1
					},
					{
						"c": "CZtIz7H4CiNH3ImBhEnmjnajxoF6UyqOnvK0pcz0NjhQ",
						"p": "KXAc6uJiysd7ebhoyIOikuYebegZK4aO3NEwCwlz2ROWsVas5r1nNAKjA94Q3dil5rfxe6ZVeldKZyvQTMJzqwTtjiyoC6xIM0XA7IQ/UhgUzhMB7JrcOJVqErTZSKzOcSlaT1K83rihyfLWstpdcxJipenAJ275BN+e+NSAAUIM1Z91ovGuXHocfGufFA52E+Uu+eJJ8p+TQLfvuAaZ5GAWQyRhb5j9TN49tSSXyRnpUiL//qy35l3sp+NoqAznE8Gd59pTaXJiKO4zb1vUlFOMEsy//rG5v9X8iQbRxkJFtRbxA/qW2cVpdYN2UsHg+lgD18zxFH2Pkn422nF/eteUcdvhkvX1D4enn8P+Aw26VptjS5LSzzB5k8zlRWM68mOJfNfm6/Tcr7F20HNYvcONA+RaSd+pyMZRfNaNFn/79sO03g4t0hkJy61MRnuE5XAL5HOjmsWcZp18FVxLyrm4Am7qNDHHec0nfkki0rl0Lh9meMvoaew7W370Ey3bbN0Gzyfb6yi+crlJ+ol2EOSOOg14n9Lup1q8l7PcfgDlyLPSTkDG8kESrbcjUriaK+8FmTRTOOnnYgKjxG76Y3CVKyrKQarbrg6jJTGsr82rbdBm12nr9Qz088ClnS1fp5YAoge5QXxiP3atBejMz81AOPlEi8QPEnynwNNy5GB04zT+SfWpVuwAVvTaYB5q+A6xpsSVEFSGnmZbKW2MFPNEyi3F/dXfSjZSU2NloWFa2bQiFlx3v4/mWoNcjgxB4HABTrZu+MUlIE6ZCzo9ZjweQiIbSWiVw3ovDBvwXpEjVAnD/j2JqaedbHhgmrGKRjMRkR9x+je7c7FfzTgUPRQE/SzoEATcf/ic8RFdzAw1zhwb+ZQVhvuVl3DyYYzLcRin"
					},
					{
						"c": "CBInbMeI5ocGEiltkmy6nw57mBBnBxC1pubxugBtOVd0",
						"p": "KEufkZlBHGu/cifq4VzJ+n7TBTSvPs/4Ww0BbaMpyuHx7fefAUJkNMuQr8wvCh+yluXFGpG15XofAjD9pPjFlQ55hvo3m5nWS2A5qGzH414EC6GSt4EEOVmFEmjKmHSpGIBeqVjIT3/ujTq0Ji8DL1o/hA683Sc7Kb6BARTm6GqVnY5MCAVy4+8knt1q1oUD7DvESGVIUg6id1pBrqZ6rJmUX86eendp1x+JOtfw0BCGkva2hSMSyub5hXBjBVvaWdzlIZJ8cAQLgCakG2UXyuChyUfKJEmEpcCt98ZIOwk5NGxI9hysN9UB9GocWHi2fO4NByP07q3J9dce1enzO0KUtY0+vu/qoT8gNXWZvlSc4Y5uLrHVDhI1zMQOyRhMaKYjdBpyOM5pqjodJRVrO36zj91vvlRzl5/u4zF98nnGDUiiiYJqpMdtvOJNUmiQ1Obi+D6A9nShJI/B3AN9mCAJASrhEz9eFYrmza2xjI1T5KiuVZXHWHgsZ6oMIPFG1SCFz0WjV5TOxFcCgw+JUqaXRHGPvm/g09pm40jdNHOgrO1wgPv1SUw+fhQZFvOxNbMyd/mY/Nms+8qHCYFIZumDil3NpMKUIs8VcpPm/CzMLSVCNReEO9jiHGHO1yMSwLSIFMMSAhsNMVmNI4mwsym6oRaZIqTDQXPdX1QFRb5QZqDykfGocOGq/5TBnwqFUlSIKheYS67aCOjq1T0VY+nuS8NnQnic7086sVgFTX3f4qKze1qKML6E/335p9dYqbdnUaNiIFdyGj7FuHNYLQyRzR/rvBU2YnOYVOoVyZAwI8GTxrV2i1VIQQj4l83EfROpCIsyVY5X8S9YB2aGScmaF7UZBRJzQOi0nEJ3Xxs8qwct+tM9M8weS6WWTXKO0KkF"
					}
				],
				"fee": "7000000",
				"id": "0436430c-2b02-624c-2032-570501212b00",
<<<<<<< HEAD
				"offset": "d202964900000000d302964900000000d402964900000000d502964900000000",
				"sigs": [
					{
						"nonce": "AxuExVZ7EmRAmV0+1aq6BWXXHhg0YEgZ/5wX9enV3QeP",
						"part": "jwfd1en1F5z/GUhgNBge12UFuqrVPl2ZQGQSe1bFhBupxt1hhcK4GXmXAPoaaSAflsxt+5yiBaDvfDX7gdV9rA==",
						"xs": "Ak+bx4yYTHjW6RbToAdGqjD6EXISTI28DL3ct7SGcZvH"
					},
					{
						"nonce": "AxuExVZ7EmRAmV0+1aq6BWXXHhg0YEgZ/5wX9enV3QeP",
						"part": "jwfd1en1F5z/GUhgNBge12UFuqrVPl2ZQGQSe1bFhBs4ZBrvqQei/BwFGx9zICeU//ttQi4yhRalxrLvQek1+A==",
						"xs": "AzrCFY+gB38IfeYMGdjkMXU7qltjtuFHfwWipucZDUWS"
=======
				"off": "dQ2/T9Q7f0z9aNJpilIvP/bmoArZiVsz8exGSTuDe0k=",
				"sigs": [
					{
						"nonce": "AxuExVZ7EmRAmV0+1aq6BWXXHhg0YEgZ/5wX9enV3QeP",
						"part": "jwfd1en1F5z/GUhgNBge12UFuqrVPl2ZQGQSe1bFhBs1/f5VJx8q5z119Yxw0e+2mzOEx7xQfVfpnlbed+IIdA==",
						"xs": "Azu+KkGeounWgQqNZlUucJ0Xg8pQdZpE269j/HnAFkxM"
					},
					{
						"nonce": "AxuExVZ7EmRAmV0+1aq6BWXXHhg0YEgZ/5wX9enV3QeP",
						"part": "jwfd1en1F5z/GUhgNBge12UFuqrVPl2ZQGQSe1bFhBva2TTaoX235HfE7tkK/tQNEReJbfjE9YYbYwmpSYeAdA==",
						"xs": "AwFS0tcuLbp8YIatSaIZ2f8N/g/Zk9yuoi4FjCEAM86T"
>>>>>>> 9450d2a3
					}
				],
				"sta": "S3",
				"ver": "4:2"
			}
		}
	}
	# "#
	# , 5, true, true, false, false);
	```
	 */
	fn finalize_tx(&self, token: Token, slate: VersionedSlate)
		-> Result<VersionedSlate, ErrorKind>;

	/**
	Networked version of [Owner::post_tx](struct.Owner.html#method.post_tx).

	```
	# grin_wallet_api::doctest_helper_json_rpc_owner_assert_response!(
	# r#"
	{
		"jsonrpc": "2.0",
		"id": 1,
		"method": "post_tx",
		"params": {
			"token": "d202964900000000d302964900000000d402964900000000d502964900000000",
			"slate": {
				"ver": "4:2",
				"id": "0436430c-2b02-624c-2032-570501212b00",
				"sta": "S3",
				"fee": "7000000",
<<<<<<< HEAD
				"offset": "d202964900000000d302964900000000d402964900000000d502964900000000",
				"sigs": [
					{
						"xs": "Ak+bx4yYTHjW6RbToAdGqjD6EXISTI28DL3ct7SGcZvH",
						"nonce": "AxuExVZ7EmRAmV0+1aq6BWXXHhg0YEgZ/5wX9enV3QeP",
						"part": "jwfd1en1F5z/GUhgNBge12UFuqrVPl2ZQGQSe1bFhBupxt1hhcK4GXmXAPoaaSAflsxt+5yiBaDvfDX7gdV9rA=="
					},
					{
						"xs": "AzrCFY+gB38IfeYMGdjkMXU7qltjtuFHfwWipucZDUWS",
						"nonce": "AxuExVZ7EmRAmV0+1aq6BWXXHhg0YEgZ/5wX9enV3QeP",
						"part": "jwfd1en1F5z/GUhgNBge12UFuqrVPl2ZQGQSe1bFhBs4ZBrvqQei/BwFGx9zICeU//ttQi4yhRalxrLvQek1+A=="
					}
				],
				"coms": [
					{
						"f": 1,
						"c": "CH3zIwTF1K6LKvC8MecAAZ1yKRDvh91O7DGXuAsgfjBF"
					},
					{
						"f": 1,
						"c": "COHanm3E1ugIpxiy8RCpkd13XWXOWuQIpOHwAqSWGqnn"
					},
					{
						"c": "CZtIz7H4CiNH3ImBhEnmjnajxoF6UyqOnvK0pcz0NjhQ",
						"p": "KXAc6uJiysd7ebhoyIOikuYebegZK4aO3NEwCwlz2ROWsVas5r1nNAKjA94Q3dil5rfxe6ZVeldKZyvQTMJzqwTtjiyoC6xIM0XA7IQ/UhgUzhMB7JrcOJVqErTZSKzOcSlaT1K83rihyfLWstpdcxJipenAJ275BN+e+NSAAUIM1Z91ovGuXHocfGufFA52E+Uu+eJJ8p+TQLfvuAaZ5GAWQyRhb5j9TN49tSSXyRnpUiL//qy35l3sp+NoqAznE8Gd59pTaXJiKO4zb1vUlFOMEsy//rG5v9X8iQbRxkJFtRbxA/qW2cVpdYN2UsHg+lgD18zxFH2Pkn422nF/eteUcdvhkvX1D4enn8P+Aw26VptjS5LSzzB5k8zlRWM68mOJfNfm6/Tcr7F20HNYvcONA+RaSd+pyMZRfNaNFn/79sO03g4t0hkJy61MRnuE5XAL5HOjmsWcZp18FVxLyrm4Am7qNDHHec0nfkki0rl0Lh9meMvoaew7W370Ey3bbN0Gzyfb6yi+crlJ+ol2EOSOOg14n9Lup1q8l7PcfgDlyLPSTkDG8kESrbcjUriaK+8FmTRTOOnnYgKjxG76Y3CVKyrKQarbrg6jJTGsr82rbdBm12nr9Qz088ClnS1fp5YAoge5QXxiP3atBejMz81AOPlEi8QPEnynwNNy5GB04zT+SfWpVuwAVvTaYB5q+A6xpsSVEFSGnmZbKW2MFPNEyi3F/dXfSjZSU2NloWFa2bQiFlx3v4/mWoNcjgxB4HABTrZu+MUlIE6ZCzo9ZjweQiIbSWiVw3ovDBvwXpEjVAnD/j2JqaedbHhgmrGKRjMRkR9x+je7c7FfzTgUPRQE/SzoEATcf/ic8RFdzAw1zhwb+ZQVhvuVl3DyYYzLcRin"
					},
					{
=======
				"off": "dQ2/T9Q7f0z9aNJpilIvP/bmoArZiVsz8exGSTuDe0k=",
					"sigs": [
						{
							"xs": "Azu+KkGeounWgQqNZlUucJ0Xg8pQdZpE269j/HnAFkxM",
							"nonce": "AxuExVZ7EmRAmV0+1aq6BWXXHhg0YEgZ/5wX9enV3QeP",
							"part": "jwfd1en1F5z/GUhgNBge12UFuqrVPl2ZQGQSe1bFhBs1/f5VJx8q5z119Yxw0e+2mzOEx7xQfVfpnlbed+IIdA=="
						},
						{
							"xs": "AwFS0tcuLbp8YIatSaIZ2f8N/g/Zk9yuoi4FjCEAM86T",
							"nonce": "AxuExVZ7EmRAmV0+1aq6BWXXHhg0YEgZ/5wX9enV3QeP",
							"part": "jwfd1en1F5z/GUhgNBge12UFuqrVPl2ZQGQSe1bFhBva2TTaoX235HfE7tkK/tQNEReJbfjE9YYbYwmpSYeAdA=="
						}
					],
					"coms": [
					{
						"f": 1,
						"c": "CH3zIwTF1K6LKvC8MecAAZ1yKRDvh91O7DGXuAsgfjBF"
					},
					{
						"f": 1,
						"c": "COHanm3E1ugIpxiy8RCpkd13XWXOWuQIpOHwAqSWGqnn"
					},
					{
						"c": "CZtIz7H4CiNH3ImBhEnmjnajxoF6UyqOnvK0pcz0NjhQ",
						"p": "KXAc6uJiysd7ebhoyIOikuYebegZK4aO3NEwCwlz2ROWsVas5r1nNAKjA94Q3dil5rfxe6ZVeldKZyvQTMJzqwTtjiyoC6xIM0XA7IQ/UhgUzhMB7JrcOJVqErTZSKzOcSlaT1K83rihyfLWstpdcxJipenAJ275BN+e+NSAAUIM1Z91ovGuXHocfGufFA52E+Uu+eJJ8p+TQLfvuAaZ5GAWQyRhb5j9TN49tSSXyRnpUiL//qy35l3sp+NoqAznE8Gd59pTaXJiKO4zb1vUlFOMEsy//rG5v9X8iQbRxkJFtRbxA/qW2cVpdYN2UsHg+lgD18zxFH2Pkn422nF/eteUcdvhkvX1D4enn8P+Aw26VptjS5LSzzB5k8zlRWM68mOJfNfm6/Tcr7F20HNYvcONA+RaSd+pyMZRfNaNFn/79sO03g4t0hkJy61MRnuE5XAL5HOjmsWcZp18FVxLyrm4Am7qNDHHec0nfkki0rl0Lh9meMvoaew7W370Ey3bbN0Gzyfb6yi+crlJ+ol2EOSOOg14n9Lup1q8l7PcfgDlyLPSTkDG8kESrbcjUriaK+8FmTRTOOnnYgKjxG76Y3CVKyrKQarbrg6jJTGsr82rbdBm12nr9Qz088ClnS1fp5YAoge5QXxiP3atBejMz81AOPlEi8QPEnynwNNy5GB04zT+SfWpVuwAVvTaYB5q+A6xpsSVEFSGnmZbKW2MFPNEyi3F/dXfSjZSU2NloWFa2bQiFlx3v4/mWoNcjgxB4HABTrZu+MUlIE6ZCzo9ZjweQiIbSWiVw3ovDBvwXpEjVAnD/j2JqaedbHhgmrGKRjMRkR9x+je7c7FfzTgUPRQE/SzoEATcf/ic8RFdzAw1zhwb+ZQVhvuVl3DyYYzLcRin"
					},
					{
>>>>>>> 9450d2a3
						"c": "CBInbMeI5ocGEiltkmy6nw57mBBnBxC1pubxugBtOVd0",
						"p": "KEufkZlBHGu/cifq4VzJ+n7TBTSvPs/4Ww0BbaMpyuHx7fefAUJkNMuQr8wvCh+yluXFGpG15XofAjD9pPjFlQ55hvo3m5nWS2A5qGzH414EC6GSt4EEOVmFEmjKmHSpGIBeqVjIT3/ujTq0Ji8DL1o/hA683Sc7Kb6BARTm6GqVnY5MCAVy4+8knt1q1oUD7DvESGVIUg6id1pBrqZ6rJmUX86eendp1x+JOtfw0BCGkva2hSMSyub5hXBjBVvaWdzlIZJ8cAQLgCakG2UXyuChyUfKJEmEpcCt98ZIOwk5NGxI9hysN9UB9GocWHi2fO4NByP07q3J9dce1enzO0KUtY0+vu/qoT8gNXWZvlSc4Y5uLrHVDhI1zMQOyRhMaKYjdBpyOM5pqjodJRVrO36zj91vvlRzl5/u4zF98nnGDUiiiYJqpMdtvOJNUmiQ1Obi+D6A9nShJI/B3AN9mCAJASrhEz9eFYrmza2xjI1T5KiuVZXHWHgsZ6oMIPFG1SCFz0WjV5TOxFcCgw+JUqaXRHGPvm/g09pm40jdNHOgrO1wgPv1SUw+fhQZFvOxNbMyd/mY/Nms+8qHCYFIZumDil3NpMKUIs8VcpPm/CzMLSVCNReEO9jiHGHO1yMSwLSIFMMSAhsNMVmNI4mwsym6oRaZIqTDQXPdX1QFRb5QZqDykfGocOGq/5TBnwqFUlSIKheYS67aCOjq1T0VY+nuS8NnQnic7086sVgFTX3f4qKze1qKML6E/335p9dYqbdnUaNiIFdyGj7FuHNYLQyRzR/rvBU2YnOYVOoVyZAwI8GTxrV2i1VIQQj4l83EfROpCIsyVY5X8S9YB2aGScmaF7UZBRJzQOi0nEJ3Xxs8qwct+tM9M8weS6WWTXKO0KkF"
					}
				]
			},
		"fluff": false
		}
	}
	# "#
	# ,
	# r#"
	{
		"id": 1,
		"jsonrpc": "2.0",
		"result": {
			"Ok": null
		}
	}
	# "#
	# , 5, true, true, true, false);
	```
	 */

	fn post_tx(&self, token: Token, slate: VersionedSlate, fluff: bool) -> Result<(), ErrorKind>;

	/**
	Networked version of [Owner::cancel_tx](struct.Owner.html#method.cancel_tx).


	```
	# grin_wallet_api::doctest_helper_json_rpc_owner_assert_response!(
	# r#"
	{
		"jsonrpc": "2.0",
		"method": "cancel_tx",
		"params": {
			"token": "d202964900000000d302964900000000d402964900000000d502964900000000",
			"tx_id": null,
			"tx_slate_id": "0436430c-2b02-624c-2032-570501212b00"
		},
		"id": 1
	}
	# "#
	# ,
	# r#"
	{
		"id": 1,
		"jsonrpc": "2.0",
		"result": {
			"Ok": null
		}
	}
	# "#
	# , 5, true, true, false, false);
	```
	 */
	fn cancel_tx(
		&self,
		token: Token,
		tx_id: Option<u32>,
		tx_slate_id: Option<Uuid>,
	) -> Result<(), ErrorKind>;

	/**
	Networked version of [Owner::get_stored_tx](struct.Owner.html#method.get_stored_tx).

	```
	# grin_wallet_api::doctest_helper_json_rpc_owner_assert_response!(
	# r#"
	{
		"jsonrpc": "2.0",
		"method": "get_stored_tx",
		"id": 1,
		"params": {
			"token": "d202964900000000d302964900000000d402964900000000d502964900000000",
			"id": "0436430c-2b02-624c-2032-570501212b00"
		}
	}
	# "#
	# ,
	# r#"
	{
		"jsonrpc": "2.0",
		"id": 1,
		"result": {
			"Ok": {
				"body": {
					"inputs": [],
					"kernels": [
						{
							"excess": "000000000000000000000000000000000000000000000000000000000000000000",
							"excess_sig": "00000000000000000000000000000000000000000000000000000000000000000000000000000000000000000000000000000000000000000000000000000000",
							"features": {
								"Plain": {
									"fee": 7000000
								}
							}
						}
					],
					"outputs": [
						{
							"commit": "099b48cfb1f80a2347dc89818449e68e76a3c6817a532a8e9ef2b4a5ccf4363850",
							"features": "Plain",
							"proof": "29701ceae262cac77b79b868c883a292e61e6de8192b868edcd1300b0973d91396b156ace6bd673402a303de10ddd8a5e6b7f17ba6557a574a672bd04cc273ab04ed8e2ca80bac483345c0ec843f521814ce1301ec9adc38956a12b4d948acce71295a4f52bcdeb8a1c9f2d6b2da5d731262a5e9c0276ef904df9ef8d48001420cd59f75a2f1ae5c7a1c7c6b9f140e7613e52ef9e249f29f9340b7efb80699e460164324616f98fd4cde3db52497c919e95222fffeacb7e65deca7e368a80ce713c19de7da5369726228ee336f5bd494538c12ccbffeb1b9bfd5fc8906d1c64245b516f103fa96d9c56975837652c1e0fa5803d7ccf1147d8f927e36da717f7ad79471dbe192f5f50f87a79fc3fe030dba569b634b92d2cf307993cce545633af263897cd7e6ebf4dcafb176d07358bdc38d03e45a49dfa9c8c6517cd68d167ffbf6c3b4de0e2dd21909cbad4c467b84e5700be473a39ac59c669d7c155c4bcab9b8026eea3431c779cd277e4922d2b9742e1f6678cbe869ec3b5b7ef4132ddb6cdd06cf27dbeb28be72b949fa897610e48e3a0d789fd2eea75abc97b3dc7e00e5c8b3d24e40c6f24112adb72352b89a2bef0599345338e9e76202a3c46efa6370952b2aca41aadbae0ea32531acafcdab6dd066d769ebf50cf4f3c0a59d2d5fa79600a207b9417c623f76ad05e8cccfcd4038f9448bc40f127ca7c0d372e46074e334fe49f5a956ec0056f4da601e6af80eb1a6c4951054869e665b296d8c14f344ca2dc5fdd5df4a3652536365a1615ad9b422165c77bf8fe65a835c8e0c41e070014eb66ef8c525204e990b3a3d663c1e42221b496895c37a2f0c1bf05e91235409c3fe3d89a9a79d6c78609ab18a463311911f71fa37bb73b15fcd38143d1404fd2ce81004dc7ff89cf1115dcc0c35ce1c1bf9941586fb959770f2618ccb7118a7"
						}
					]
				},
				"offset": "0000000000000000000000000000000000000000000000000000000000000000"
			}
		}
	}
	# "#
	# , 5, true, true, false, false);
	```
	 */
	fn get_stored_tx(&self, token: Token, id: Uuid) -> Result<Option<Transaction>, ErrorKind>;

	/**
	Networked version of [Owner::scan](struct.Owner.html#method.scan).


	```
	# grin_wallet_api::doctest_helper_json_rpc_owner_assert_response!(
	# r#"
	{
		"jsonrpc": "2.0",
		"method": "scan",
		"params": {
			"token": "d202964900000000d302964900000000d402964900000000d502964900000000",
			"start_height": 1,
			"delete_unconfirmed": false
		},
		"id": 1
	}
	# "#
	# ,
	# r#"
	{
		"id": 1,
		"jsonrpc": "2.0",
		"result": {
			"Ok": null
		}
	}
	# "#
	# , 1, false, false, false, false);
	```
	 */
	fn scan(
		&self,
		token: Token,
		start_height: Option<u64>,
		delete_unconfirmed: bool,
	) -> Result<(), ErrorKind>;

	/**
	Networked version of [Owner::node_height](struct.Owner.html#method.node_height).

	```
	# grin_wallet_api::doctest_helper_json_rpc_owner_assert_response!(
	# r#"
	{
		"jsonrpc": "2.0",
		"method": "node_height",
		"params": {
			"token": "d202964900000000d302964900000000d402964900000000d502964900000000"
		},
		"id": 1
	}
	# "#
	# ,
	# r#"
	{
		"id": 1,
		"jsonrpc": "2.0",
		"result": {
			"Ok": {
				"header_hash": "d4b3d3c40695afd8c7760f8fc423565f7d41310b7a4e1c4a4a7950a66f16240d",
				"height": "5",
				"updated_from_node": true
			}
		}
	}
	# "#
	# , 5, false, false, false, false);
	```
	 */
	fn node_height(&self, token: Token) -> Result<NodeHeightResult, ErrorKind>;

	/**
		Initializes the secure JSON-RPC API. This function must be called and a shared key
		established before any other OwnerAPI JSON-RPC function can be called.

		The shared key will be derived using ECDH with the provided public key on the secp256k1 curve. This
		function will return its public key used in the derivation, which the caller should multiply by its
		private key to derive the shared key.

		Once the key is established, all further requests and responses are encrypted and decrypted with the
		following parameters:
		* AES-256 in GCM mode with 128-bit tags and 96 bit nonces
		* 12 byte nonce which must be included in each request/response to use on the decrypting side
		* Empty vector for additional data
		* Suffix length = AES-256 GCM mode tag length = 16 bytes
		*

		Fully-formed JSON-RPC requests (as documented) should be encrypted using these parameters, encoded
		into base64 and included with the one-time nonce in a request for the `encrypted_request_v3` method
		as follows:

		```
		# let s = r#"
		{
			 "jsonrpc": "2.0",
			 "method": "encrypted_request_v3",
			 "id": "1",
			 "params": {
					"nonce": "ef32...",
					"body_enc": "e0bcd..."
			 }
		}
		# "#;
		```

		With a typical response being:

		```
		# let s = r#"{
		{
			 "jsonrpc": "2.0",
			 "method": "encrypted_response_v3",
			 "id": "1",
			 "Ok": {
					"nonce": "340b...",
					"body_enc": "3f09c..."
			 }
		}
		# }"#;
		```

	*/

	fn init_secure_api(&self, ecdh_pubkey: ECDHPubkey) -> Result<ECDHPubkey, ErrorKind>;

	/**
	Networked version of [Owner::get_top_level_directory](struct.Owner.html#method.get_top_level_directory).

	```
	# grin_wallet_api::doctest_helper_json_rpc_owner_assert_response!(
	# r#"
	{
		"jsonrpc": "2.0",
		"method": "get_top_level_directory",
		"params": {
		},
		"id": 1
	}
	# "#
	# ,
	# r#"
	{
		"id": 1,
		"jsonrpc": "2.0",
		"result": {
			"Ok": "/doctest/dir"
		}
	}
	# "#
	# , 5, false, false, false, false);
	```
	*/

	fn get_top_level_directory(&self) -> Result<String, ErrorKind>;

	/**
	Networked version of [Owner::set_top_level_directory](struct.Owner.html#method.set_top_level_directory).
	```
	# grin_wallet_api::doctest_helper_json_rpc_owner_assert_response!(
	# r#"
	{
		"jsonrpc": "2.0",
		"method": "set_top_level_directory",
		"params": {
			"dir": "/home/wallet_user/my_wallet_dir"
		},
		"id": 1
	}
	# "#
	# ,
	# r#"
	{
		"id": 1,
		"jsonrpc": "2.0",
		"result": {
			"Ok": null
		}
	}
	# "#
	# , 5, false, false, false, false);
	```
	*/

	fn set_top_level_directory(&self, dir: String) -> Result<(), ErrorKind>;

	/**
	Networked version of [Owner::create_config](struct.Owner.html#method.create_config).

	Both the `wallet_config` and `logging_config` parameters can be `null`, the examples
	below are for illustration. Note that the values provided for `log_file_path` and `data_file_dir`
	will be ignored and replaced with the actual values based on the value of `get_top_level_directory`
	```
	# grin_wallet_api::doctest_helper_json_rpc_owner_assert_response!(
	# r#"
	{
		"jsonrpc": "2.0",
		"method": "create_config",
		"params": {
			"chain_type": "Mainnet",
			"wallet_config": {
				"chain_type": null,
				"api_listen_interface": "127.0.0.1",
				"api_listen_port": 3415,
				"owner_api_listen_port": 3420,
				"api_secret_path": null,
				"node_api_secret_path": null,
				"check_node_api_http_addr": "http://127.0.0.1:3413",
				"owner_api_include_foreign": false,
				"data_file_dir": "/path/to/data/file/dir",
				"no_commit_cache": null,
				"tls_certificate_file": null,
				"tls_certificate_key": null,
				"dark_background_color_scheme": null,
				"keybase_notify_ttl": null
			},
			"logging_config": {
				"log_to_stdout": false,
				"stdout_log_level": "Info",
				"log_to_file": true,
				"file_log_level": "Debug",
				"log_file_path": "/path/to/log/file",
				"log_file_append": true,
				"log_max_size": null,
				"log_max_files": null,
				"tui_running": null
			},
			"tor_config" : {
				"use_tor_listener": true,
				"socks_proxy_addr": "127.0.0.1:9050",
				"send_config_dir": "."
			}
		},
		"id": 1
	}
	# "#
	# ,
	# r#"
	{
		"id": 1,
		"jsonrpc": "2.0",
		"result": {
			"Ok": null
		}
	}
	# "#
	# , 5, false, false, false, false);
	```
	*/
	fn create_config(
		&self,
		chain_type: global::ChainTypes,
		wallet_config: Option<WalletConfig>,
		logging_config: Option<LoggingConfig>,
		tor_config: Option<TorConfig>,
	) -> Result<(), ErrorKind>;

	/**
	Networked version of [Owner::create_wallet](struct.Owner.html#method.create_wallet).
	```
	# grin_wallet_api::doctest_helper_json_rpc_owner_assert_response!(
	# r#"
	{
		"jsonrpc": "2.0",
		"method": "create_wallet",
		"params": {
			"name": null,
			"mnemonic": null,
			"mnemonic_length": 32,
			"password": "my_secret_password"
		},
		"id": 1
	}
	# "#
	# ,
	# r#"
	{
		"id": 1,
		"jsonrpc": "2.0",
		"result": {
			"Ok": null
		}
	}
	# "#
	# , 0, false, false, false, false);
	```
	*/

	fn create_wallet(
		&self,
		name: Option<String>,
		mnemonic: Option<String>,
		mnemonic_length: u32,
		password: String,
	) -> Result<(), ErrorKind>;

	/**
	Networked version of [Owner::open_wallet](struct.Owner.html#method.open_wallet).
	```
	# grin_wallet_api::doctest_helper_json_rpc_owner_assert_response!(
	# r#"
	{
		"jsonrpc": "2.0",
		"method": "open_wallet",
		"params": {
			"name": null,
			"password": "my_secret_password"
		},
		"id": 1
	}
	# "#
	# ,
	# r#"
	{
		"id": 1,
		"jsonrpc": "2.0",
		"result": {
			"Ok": "d096b3cb75986b3b13f80b8f5243a9edf0af4c74ac37578c5a12cfb5b59b1868"
		}
	}
	# "#
	# , 0, false, false, false, false);
	```
	*/

	fn open_wallet(&self, name: Option<String>, password: String) -> Result<Token, ErrorKind>;

	/**
	Networked version of [Owner::close_wallet](struct.Owner.html#method.close_wallet).
	```
	# grin_wallet_api::doctest_helper_json_rpc_owner_assert_response!(
	# r#"
	{
		"jsonrpc": "2.0",
		"method": "close_wallet",
		"params": {
			"name": null
		},
		"id": 1
	}
	# "#
	# ,
	# r#"
	{
		"id": 1,
		"jsonrpc": "2.0",
		"result": {
			"Ok": null
		}
	}
	# "#
	# , 0, false, false, false, false);
	```
	*/

	fn close_wallet(&self, name: Option<String>) -> Result<(), ErrorKind>;

	/**
	Networked version of [Owner::get_mnemonic](struct.Owner.html#method.get_mnemonic).
	```
	# grin_wallet_api::doctest_helper_json_rpc_owner_assert_response!(
	# r#"
	{
		"jsonrpc": "2.0",
		"method": "get_mnemonic",
		"params": {
			"name": null,
			"password": ""
		},
		"id": 1
	}
	# "#
	# ,
	# r#"
	{
		"id": 1,
		"jsonrpc": "2.0",
		"result": {
			"Ok": "fat twenty mean degree forget shell check candy immense awful flame next during february bulb bike sun wink theory day kiwi embrace peace lunch"
		}
	}
	# "#
	# , 0, false, false, false, false);
	```
	*/

	fn get_mnemonic(&self, name: Option<String>, password: String) -> Result<String, ErrorKind>;

	/**
	Networked version of [Owner::change_password](struct.Owner.html#method.change_password).
	```
	# grin_wallet_api::doctest_helper_json_rpc_owner_assert_response!(
	# r#"
	{
		"jsonrpc": "2.0",
		"method": "change_password",
		"params": {
			"name": null,
			"old": "",
			"new": "new_password"
		},
		"id": 1
	}
	# "#
	# ,
	# r#"
	{
		"id": 1,
		"jsonrpc": "2.0",
		"result": {
			"Ok": null
		}
	}
	# "#
	# , 0, false, false, false, false);
	```
	*/
	fn change_password(
		&self,
		name: Option<String>,
		old: String,
		new: String,
	) -> Result<(), ErrorKind>;

	/**
	Networked version of [Owner::delete_wallet](struct.Owner.html#method.delete_wallet).
	```
	# grin_wallet_api::doctest_helper_json_rpc_owner_assert_response!(
	# r#"
	{
		"jsonrpc": "2.0",
		"method": "delete_wallet",
		"params": {
			"name": null
		},
		"id": 1
	}
	# "#
	# ,
	# r#"
	{
		"id": 1,
		"jsonrpc": "2.0",
		"result": {
			"Ok": null
		}
	}
	# "#
	# , 0, false, false, false, false);
	```
	*/
	fn delete_wallet(&self, name: Option<String>) -> Result<(), ErrorKind>;

	/**
	Networked version of [Owner::start_updated](struct.Owner.html#method.start_updater).
	```
	# grin_wallet_api::doctest_helper_json_rpc_owner_assert_response!(
	# r#"
	{
		"jsonrpc": "2.0",
		"method": "start_updater",
		"params": {
			"token": "d202964900000000d302964900000000d402964900000000d502964900000000",
			"frequency": 30000
		},
		"id": 1
	}
	# "#
	# ,
	# r#"
	{
		"id": 1,
		"jsonrpc": "2.0",
		"result": {
			"Ok": null
		}
	}
	# "#
	# , 0, false, false, false, false);
	```
	*/

	fn start_updater(&self, token: Token, frequency: u32) -> Result<(), ErrorKind>;

	/**
	Networked version of [Owner::stop_updater](struct.Owner.html#method.stop_updater).
	```
	# grin_wallet_api::doctest_helper_json_rpc_owner_assert_response!(
	# r#"
	{
		"jsonrpc": "2.0",
		"method": "stop_updater",
		"params": null,
		"id": 1
	}
	# "#
	# ,
	# r#"
	{
		"id": 1,
		"jsonrpc": "2.0",
		"result": {
			"Ok": null
		}
	}
	# "#
	# , 0, false, false, false, false);
	```
	*/
	fn stop_updater(&self) -> Result<(), ErrorKind>;

	/**
	Networked version of [Owner::get_updater_messages](struct.Owner.html#method.get_updater_messages).
	```
	# grin_wallet_api::doctest_helper_json_rpc_owner_assert_response!(
	# r#"
	{
		"jsonrpc": "2.0",
		"method": "get_updater_messages",
		"params": {
			"count": 1
		},
		"id": 1
	}
	# "#
	# ,
	# r#"
	{
		"id": 1,
		"jsonrpc": "2.0",
		"result": {
			"Ok": []
		}
	}
	# "#
	# , 0, false, false, false, false);
	```
	*/

	fn get_updater_messages(&self, count: u32) -> Result<Vec<StatusMessage>, ErrorKind>;

	/**
	Networked version of [Owner::get_public_proof_address](struct.Owner.html#method.get_public_proof_address).
	```
	# grin_wallet_api::doctest_helper_json_rpc_owner_assert_response!(
	# r#"
	{
		"jsonrpc": "2.0",
		"method": "get_public_proof_address",
		"params": {
			"token": "d202964900000000d302964900000000d402964900000000d502964900000000",
			"derivation_index": 0
		},
		"id": 1
	}
	# "#
	# ,
	# r#"
	{
		"id": 1,
		"jsonrpc": "2.0",
		"result": {
			"Ok": "32cdd63928854f8b2628b1dce4626ddcdf35d56cb7cfdf7d64cca5822b78d4d3"
		}
	}
	# "#
	# , 0, false, false, false, false);
	```
	*/

	fn get_public_proof_address(
		&self,
		token: Token,
		derivation_index: u32,
	) -> Result<PubAddress, ErrorKind>;

	/**
	Networked version of [Owner::proof_address_from_onion_v3](struct.Owner.html#method.proof_address_from_onion_v3).
	```
	# grin_wallet_api::doctest_helper_json_rpc_owner_assert_response!(
	# r#"
	{
		"jsonrpc": "2.0",
		"method": "proof_address_from_onion_v3",
		"params": {
			"address_v3": "2a6at2obto3uvkpkitqp4wxcg6u36qf534eucbskqciturczzc5suyid"
		},
		"id": 1
	}
	# "#
	# ,
	# r#"
	{
		"id": 1,
		"jsonrpc": "2.0",
		"result": {
			"Ok": "d03c09e9c19bb74aa9ea44e0fe5ae237a9bf40bddf0941064a80913a4459c8bb"
		}
	}
	# "#
	# , 0, false, false, false, false);
	```
	*/

	fn proof_address_from_onion_v3(&self, address_v3: String) -> Result<PubAddress, ErrorKind>;

	/**
	Networked version of [Owner::retrieve_payment_proof](struct.Owner.html#method.retrieve_payment_proof).
	```
	# grin_wallet_api::doctest_helper_json_rpc_owner_assert_response!(
	# r#"
	{
		"jsonrpc": "2.0",
		"method": "retrieve_payment_proof",
		"params": {
			"token": "d202964900000000d302964900000000d402964900000000d502964900000000",
			"refresh_from_node": true,
			"tx_id": null,
			"tx_slate_id": "0436430c-2b02-624c-2032-570501212b00"
		},
		"id": 1
	}
	# "#
	# ,
	# r#"
	{
		"id": 1,
		"jsonrpc": "2.0",
		"result": {
			"Ok": {
				"amount": "60000000000",
				"excess": "091f151170bfac881479bfb56c7012c52cd4ce4198ad661586374dd499925922fb",
				"recipient_address": "pa7wkkdgs5bkteha7lykl7ff2wztgdrxxo442xdcq2lnaphe5aidd4id",
				"recipient_sig": "b9b1885a3f33297df32e1aa4db23220bd305da8ed92ff6873faf3ab2c116fea25e9d0e34bd4f567f022b88a37400821ffbcaec71c9a8c3a327c4626611886d0d",
				"sender_address": "glg5mojiqvhywjriwhooiytn3tptlvlmw7h567lezssyek3y2tjzznad",
				"sender_sig": "611b92331e395c3d29871ac35b1fce78ec595e28ccbe8cc55452da40775e8e46d35a2e84eaffd986935da3275e34d46a8d777d02dabcf4339704c2a621da9700"
			}
		}
	}
	# "#
	# , 5, true, true, true, true);
	```
	*/

	fn retrieve_payment_proof(
		&self,
		token: Token,
		refresh_from_node: bool,
		tx_id: Option<u32>,
		tx_slate_id: Option<Uuid>,
	) -> Result<PaymentProof, ErrorKind>;

	/**
	Networked version of [Owner::verify_payment_proof](struct.Owner.html#method.verify_payment_proof).
	```
	# grin_wallet_api::doctest_helper_json_rpc_owner_assert_response!(
	# r#"
	{
		"jsonrpc": "2.0",
		"method": "verify_payment_proof",
		"params": {
			"token": "d202964900000000d302964900000000d402964900000000d502964900000000",
			"proof": {
				"amount": "60000000000",
				"excess": "091f151170bfac881479bfb56c7012c52cd4ce4198ad661586374dd499925922fb",
				"recipient_address": "pa7wkkdgs5bkteha7lykl7ff2wztgdrxxo442xdcq2lnaphe5aidd4id",
				"recipient_sig": "b9b1885a3f33297df32e1aa4db23220bd305da8ed92ff6873faf3ab2c116fea25e9d0e34bd4f567f022b88a37400821ffbcaec71c9a8c3a327c4626611886d0d",
				"sender_address": "glg5mojiqvhywjriwhooiytn3tptlvlmw7h567lezssyek3y2tjzznad",
				"sender_sig": "611b92331e395c3d29871ac35b1fce78ec595e28ccbe8cc55452da40775e8e46d35a2e84eaffd986935da3275e34d46a8d777d02dabcf4339704c2a621da9700"
			}
		},
		"id": 1
	}
	# "#
	# ,
	# r#"
	{
		"id": 1,
		"jsonrpc": "2.0",
		"result": {
			"Ok": [
				true,
				false
			]
		}
	}
	# "#
	# , 5, true, true, true, true);
	```
	*/

	fn verify_payment_proof(
		&self,
		token: Token,
		proof: PaymentProof,
	) -> Result<(bool, bool), ErrorKind>;

	/**
	Networked version of [Owner::set_tor_config](struct.Owner.html#method.set_tor_config).
	```
	# grin_wallet_api::doctest_helper_json_rpc_owner_assert_response!(
	# r#"
	{
		"jsonrpc": "2.0",
		"method": "set_tor_config",
		"params": {
			"tor_config": {
				"use_tor_listener": true,
				"socks_proxy_addr": "127.0.0.1:59050",
				"send_config_dir": "."
			}
		},
		"id": 1
	}
	# "#
	# ,
	# r#"
	{
		"id": 1,
		"jsonrpc": "2.0",
		"result": {
			"Ok": null
		}
	}
	# "#
	# , 0, false, false, false, false);
	```
	*/
	fn set_tor_config(&self, tor_config: Option<TorConfig>) -> Result<(), ErrorKind>;
}

impl<L, C, K> OwnerRpc for Owner<L, C, K>
where
	L: WalletLCProvider<'static, C, K>,
	C: NodeClient + 'static,
	K: Keychain + 'static,
{
	fn accounts(&self, token: Token) -> Result<Vec<AcctPathMapping>, ErrorKind> {
		Owner::accounts(self, (&token.keychain_mask).as_ref()).map_err(|e| e.kind())
	}

	fn create_account_path(&self, token: Token, label: &String) -> Result<Identifier, ErrorKind> {
		Owner::create_account_path(self, (&token.keychain_mask).as_ref(), label)
			.map_err(|e| e.kind())
	}

	fn set_active_account(&self, token: Token, label: &String) -> Result<(), ErrorKind> {
		Owner::set_active_account(self, (&token.keychain_mask).as_ref(), label)
			.map_err(|e| e.kind())
	}

	fn retrieve_outputs(
		&self,
		token: Token,
		include_spent: bool,
		refresh_from_node: bool,
		tx_id: Option<u32>,
	) -> Result<(bool, Vec<OutputCommitMapping>), ErrorKind> {
		Owner::retrieve_outputs(
			self,
			(&token.keychain_mask).as_ref(),
			include_spent,
			refresh_from_node,
			tx_id,
		)
		.map_err(|e| e.kind())
	}

	fn retrieve_txs(
		&self,
		token: Token,
		refresh_from_node: bool,
		tx_id: Option<u32>,
		tx_slate_id: Option<Uuid>,
	) -> Result<(bool, Vec<TxLogEntry>), ErrorKind> {
		Owner::retrieve_txs(
			self,
			(&token.keychain_mask).as_ref(),
			refresh_from_node,
			tx_id,
			tx_slate_id,
		)
		.map_err(|e| e.kind())
	}

	fn retrieve_summary_info(
		&self,
		token: Token,
		refresh_from_node: bool,
		minimum_confirmations: u64,
	) -> Result<(bool, WalletInfo), ErrorKind> {
		Owner::retrieve_summary_info(
			self,
			(&token.keychain_mask).as_ref(),
			refresh_from_node,
			minimum_confirmations,
		)
		.map_err(|e| e.kind())
	}

	fn init_send_tx(&self, token: Token, args: InitTxArgs) -> Result<VersionedSlate, ErrorKind> {
		let slate = Owner::init_send_tx(self, (&token.keychain_mask).as_ref(), args)
			.map_err(|e| e.kind())?;
		let version = SlateVersion::V4;
		Ok(VersionedSlate::into_version(slate, version).map_err(|e| e.kind())?)
	}

	fn issue_invoice_tx(
		&self,
		token: Token,
		args: IssueInvoiceTxArgs,
	) -> Result<VersionedSlate, ErrorKind> {
		let slate = Owner::issue_invoice_tx(self, (&token.keychain_mask).as_ref(), args)
			.map_err(|e| e.kind())?;
		let version = SlateVersion::V4;
		Ok(VersionedSlate::into_version(slate, version).map_err(|e| e.kind())?)
	}

	fn process_invoice_tx(
		&self,
		token: Token,
		in_slate: VersionedSlate,
		args: InitTxArgs,
	) -> Result<VersionedSlate, ErrorKind> {
		let out_slate = Owner::process_invoice_tx(
			self,
			(&token.keychain_mask).as_ref(),
			&Slate::from(in_slate),
			args,
		)
		.map_err(|e| e.kind())?;
		let version = SlateVersion::V4;
		Ok(VersionedSlate::into_version(out_slate, version).map_err(|e| e.kind())?)
	}

	fn finalize_tx(
		&self,
		token: Token,
		in_slate: VersionedSlate,
	) -> Result<VersionedSlate, ErrorKind> {
		let out_slate = Owner::finalize_tx(
			self,
			(&token.keychain_mask).as_ref(),
			&Slate::from(in_slate),
		)
		.map_err(|e| e.kind())?;
		let version = SlateVersion::V4;
		Ok(VersionedSlate::into_version(out_slate, version).map_err(|e| e.kind())?)
	}

	fn tx_lock_outputs(&self, token: Token, in_slate: VersionedSlate) -> Result<(), ErrorKind> {
		Owner::tx_lock_outputs(
			self,
			(&token.keychain_mask).as_ref(),
			&Slate::from(in_slate),
		)
		.map_err(|e| e.kind())
	}

	fn cancel_tx(
		&self,
		token: Token,
		tx_id: Option<u32>,
		tx_slate_id: Option<Uuid>,
	) -> Result<(), ErrorKind> {
		Owner::cancel_tx(self, (&token.keychain_mask).as_ref(), tx_id, tx_slate_id)
			.map_err(|e| e.kind())
	}

	fn get_stored_tx(&self, token: Token, uuid: Uuid) -> Result<Option<Transaction>, ErrorKind> {
		Owner::get_stored_tx(self, (&token.keychain_mask).as_ref(), uuid).map_err(|e| e.kind())
	}

	fn post_tx(&self, token: Token, slate: VersionedSlate, fluff: bool) -> Result<(), ErrorKind> {
		Owner::post_tx(
			self,
			(&token.keychain_mask).as_ref(),
			&Slate::from(slate),
			fluff,
		)
		.map_err(|e| e.kind())
	}

	fn scan(
		&self,
		token: Token,
		start_height: Option<u64>,
		delete_unconfirmed: bool,
	) -> Result<(), ErrorKind> {
		Owner::scan(
			self,
			(&token.keychain_mask).as_ref(),
			start_height,
			delete_unconfirmed,
		)
		.map_err(|e| e.kind())
	}

	fn node_height(&self, token: Token) -> Result<NodeHeightResult, ErrorKind> {
		Owner::node_height(self, (&token.keychain_mask).as_ref()).map_err(|e| e.kind())
	}

	fn init_secure_api(&self, ecdh_pubkey: ECDHPubkey) -> Result<ECDHPubkey, ErrorKind> {
		let secp_inst = static_secp_instance();
		let secp = secp_inst.lock();
		let sec_key = SecretKey::new(&secp, &mut thread_rng());

		let mut shared_pubkey = ecdh_pubkey.ecdh_pubkey;
		shared_pubkey
			.mul_assign(&secp, &sec_key)
			.map_err(ErrorKind::Secp)?;

		let x_coord = shared_pubkey.serialize_vec(&secp, true);
		let shared_key = SecretKey::from_slice(&secp, &x_coord[1..]).map_err(ErrorKind::Secp)?;
		{
			let mut s = self.shared_key.lock();
			*s = Some(shared_key);
		}

		let pub_key = PublicKey::from_secret_key(&secp, &sec_key).map_err(ErrorKind::Secp)?;

		Ok(ECDHPubkey {
			ecdh_pubkey: pub_key,
		})
	}

	fn get_top_level_directory(&self) -> Result<String, ErrorKind> {
		Owner::get_top_level_directory(self).map_err(|e| e.kind())
	}

	fn set_top_level_directory(&self, dir: String) -> Result<(), ErrorKind> {
		Owner::set_top_level_directory(self, &dir).map_err(|e| e.kind())
	}

	fn create_config(
		&self,
		chain_type: global::ChainTypes,
		wallet_config: Option<WalletConfig>,
		logging_config: Option<LoggingConfig>,
		tor_config: Option<TorConfig>,
	) -> Result<(), ErrorKind> {
		Owner::create_config(self, &chain_type, wallet_config, logging_config, tor_config)
			.map_err(|e| e.kind())
	}

	fn create_wallet(
		&self,
		name: Option<String>,
		mnemonic: Option<String>,
		mnemonic_length: u32,
		password: String,
	) -> Result<(), ErrorKind> {
		let n = name.as_ref().map(|s| s.as_str());
		let m = match mnemonic {
			Some(s) => Some(ZeroingString::from(s)),
			None => None,
		};
		Owner::create_wallet(self, n, m, mnemonic_length, ZeroingString::from(password))
			.map_err(|e| e.kind())
	}

	fn open_wallet(&self, name: Option<String>, password: String) -> Result<Token, ErrorKind> {
		let n = name.as_ref().map(|s| s.as_str());
		let sec_key = Owner::open_wallet(self, n, ZeroingString::from(password), true)
			.map_err(|e| e.kind())?;
		Ok(Token {
			keychain_mask: sec_key,
		})
	}

	fn close_wallet(&self, name: Option<String>) -> Result<(), ErrorKind> {
		let n = name.as_ref().map(|s| s.as_str());
		Owner::close_wallet(self, n).map_err(|e| e.kind())
	}

	fn get_mnemonic(&self, name: Option<String>, password: String) -> Result<String, ErrorKind> {
		let n = name.as_ref().map(|s| s.as_str());
		let res =
			Owner::get_mnemonic(self, n, ZeroingString::from(password)).map_err(|e| e.kind())?;
		Ok((&*res).to_string())
	}

	fn change_password(
		&self,
		name: Option<String>,
		old: String,
		new: String,
	) -> Result<(), ErrorKind> {
		let n = name.as_ref().map(|s| s.as_str());
		Owner::change_password(self, n, ZeroingString::from(old), ZeroingString::from(new))
			.map_err(|e| e.kind())
	}

	fn delete_wallet(&self, name: Option<String>) -> Result<(), ErrorKind> {
		let n = name.as_ref().map(|s| s.as_str());
		Owner::delete_wallet(self, n).map_err(|e| e.kind())
	}

	fn start_updater(&self, token: Token, frequency: u32) -> Result<(), ErrorKind> {
		Owner::start_updater(
			self,
			(&token.keychain_mask).as_ref(),
			Duration::from_millis(frequency as u64),
		)
		.map_err(|e| e.kind())
	}

	fn stop_updater(&self) -> Result<(), ErrorKind> {
		Owner::stop_updater(self).map_err(|e| e.kind())
	}

	fn get_updater_messages(&self, count: u32) -> Result<Vec<StatusMessage>, ErrorKind> {
		Owner::get_updater_messages(self, count as usize).map_err(|e| e.kind())
	}

	fn get_public_proof_address(
		&self,
		token: Token,
		derivation_index: u32,
	) -> Result<PubAddress, ErrorKind> {
		let address = Owner::get_public_proof_address(
			self,
			(&token.keychain_mask).as_ref(),
			derivation_index,
		)
		.map_err(|e| e.kind())?;
		Ok(PubAddress { address })
	}

	fn retrieve_payment_proof(
		&self,
		token: Token,
		refresh_from_node: bool,
		tx_id: Option<u32>,
		tx_slate_id: Option<Uuid>,
	) -> Result<PaymentProof, ErrorKind> {
		Owner::retrieve_payment_proof(
			self,
			(&token.keychain_mask).as_ref(),
			refresh_from_node,
			tx_id,
			tx_slate_id,
		)
		.map_err(|e| e.kind())
	}

	fn verify_payment_proof(
		&self,
		token: Token,
		proof: PaymentProof,
	) -> Result<(bool, bool), ErrorKind> {
		Owner::verify_payment_proof(self, (&token.keychain_mask).as_ref(), &proof)
			.map_err(|e| e.kind())
	}

	fn proof_address_from_onion_v3(&self, address_v3: String) -> Result<PubAddress, ErrorKind> {
		let address =
			Owner::proof_address_from_onion_v3(self, &address_v3).map_err(|e| e.kind())?;
		Ok(PubAddress { address })
	}

	fn set_tor_config(&self, tor_config: Option<TorConfig>) -> Result<(), ErrorKind> {
		Owner::set_tor_config(self, tor_config);
		Ok(())
	}
}

/// helper to set up a real environment to run integrated doctests
pub fn run_doctest_owner(
	request: serde_json::Value,
	test_dir: &str,
	blocks_to_mine: u64,
	perform_tx: bool,
	lock_tx: bool,
	finalize_tx: bool,
	payment_proof: bool,
) -> Result<Option<serde_json::Value>, String> {
	use easy_jsonrpc_mw::Handler;
	use grin_wallet_impls::test_framework::{self, LocalWalletClient, WalletProxy};
	use grin_wallet_impls::{DefaultLCProvider, DefaultWalletImpl};
	use grin_wallet_libwallet::{api_impl, WalletInst};
	use grin_wallet_util::grin_keychain::ExtKeychain;

	use crate::core::global::ChainTypes;
	use grin_wallet_util::grin_util as util;

	use std::{fs, thread};

	util::init_test_logger();
	let _ = fs::remove_dir_all(test_dir);
	global::set_mining_mode(ChainTypes::AutomatedTesting);

	let mut wallet_proxy: WalletProxy<
		DefaultLCProvider<LocalWalletClient, ExtKeychain>,
		LocalWalletClient,
		ExtKeychain,
	> = WalletProxy::new(test_dir);
	let chain = wallet_proxy.chain.clone();

	let rec_phrase_1 = util::ZeroingString::from(
		"fat twenty mean degree forget shell check candy immense awful \
		 flame next during february bulb bike sun wink theory day kiwi embrace peace lunch",
	);
	let empty_string = util::ZeroingString::from("");

	let client1 = LocalWalletClient::new("wallet1", wallet_proxy.tx.clone());
	let mut wallet1 =
		Box::new(DefaultWalletImpl::<LocalWalletClient>::new(client1.clone()).unwrap())
			as Box<
				dyn WalletInst<
					'static,
					DefaultLCProvider<LocalWalletClient, ExtKeychain>,
					LocalWalletClient,
					ExtKeychain,
				>,
			>;
	let lc = wallet1.lc_provider().unwrap();
	let _ = lc.set_top_level_directory(&format!("{}/wallet1", test_dir));
	lc.create_wallet(None, Some(rec_phrase_1), 32, empty_string.clone(), false)
		.unwrap();
	let mask1 = lc
		.open_wallet(None, empty_string.clone(), true, true)
		.unwrap();
	let wallet1 = Arc::new(Mutex::new(wallet1));

	if mask1.is_some() {
		println!("WALLET 1 MASK: {:?}", mask1.clone().unwrap());
	}

	wallet_proxy.add_wallet(
		"wallet1",
		client1.get_send_instance(),
		wallet1.clone(),
		mask1.clone(),
	);

	let mut slate_outer = Slate::blank(2, false);

	let rec_phrase_2 = util::ZeroingString::from(
		"hour kingdom ripple lunch razor inquiry coyote clay stamp mean \
		 sell finish magic kid tiny wage stand panther inside settle feed song hole exile",
	);
	let client2 = LocalWalletClient::new("wallet2", wallet_proxy.tx.clone());
	let mut wallet2 =
		Box::new(DefaultWalletImpl::<LocalWalletClient>::new(client2.clone()).unwrap())
			as Box<
				dyn WalletInst<
					'static,
					DefaultLCProvider<LocalWalletClient, ExtKeychain>,
					LocalWalletClient,
					ExtKeychain,
				>,
			>;
	let lc = wallet2.lc_provider().unwrap();
	let _ = lc.set_top_level_directory(&format!("{}/wallet2", test_dir));
	lc.create_wallet(None, Some(rec_phrase_2), 32, empty_string.clone(), false)
		.unwrap();
	let mask2 = lc.open_wallet(None, empty_string, true, true).unwrap();
	let wallet2 = Arc::new(Mutex::new(wallet2));

	if mask2.is_some() {
		println!("WALLET 2 MASK: {:?}", mask2.clone().unwrap());
	}

	wallet_proxy.add_wallet(
		"wallet2",
		client2.get_send_instance(),
		wallet2.clone(),
		mask2.clone(),
	);

	// Set the wallet proxy listener running
	thread::spawn(move || {
		if let Err(e) = wallet_proxy.run() {
			error!("Wallet Proxy error: {}", e);
		}
	});

	// Mine a few blocks to wallet 1 so there's something to send
	for _ in 0..blocks_to_mine {
		let _ = test_framework::award_blocks_to_wallet(
			&chain,
			wallet1.clone(),
			(&mask1).as_ref(),
			1 as usize,
			false,
		);
		//update local outputs after each block, so transaction IDs stay consistent
		let (wallet_refreshed, _) = api_impl::owner::retrieve_summary_info(
			wallet1.clone(),
			(&mask1).as_ref(),
			&None,
			true,
			1,
		)
		.unwrap();
		assert!(wallet_refreshed);
	}

	//let proof_address = api_impl::owner::get_public_proof_address(wallet2.clone(), (&mask2).as_ref(), 0).unwrap();

	if perform_tx {
		let amount = 60_000_000_000;
		let mut w_lock = wallet1.lock();
		let w = w_lock.lc_provider().unwrap().wallet_inst().unwrap();
		let proof_address = match payment_proof {
			true => {
				let address = "783f6528669742a990e0faf0a5fca5d5b3330e37bbb9cd5c628696d03ce4e810";
				Some(OnionV3Address::try_from(address).unwrap())
			}
			false => None,
		};
		let args = InitTxArgs {
			src_acct_name: None,
			amount,
			minimum_confirmations: 2,
			max_outputs: 500,
			num_change_outputs: 1,
			selection_strategy_is_use_all: true,
			payment_proof_recipient_address: proof_address,
			..Default::default()
		};
		let mut slate =
			api_impl::owner::init_send_tx(&mut **w, (&mask1).as_ref(), args, true).unwrap();
		println!("INITIAL SLATE");
		println!("{}", serde_json::to_string_pretty(&slate).unwrap());
		{
			let mut w_lock = wallet2.lock();
			let w2 = w_lock.lc_provider().unwrap().wallet_inst().unwrap();
			slate = api_impl::foreign::receive_tx(&mut **w2, (&mask2).as_ref(), &slate, None, true)
				.unwrap();
			w2.close().unwrap();
		}
		// Spit out slate for input to finalize_tx
		if lock_tx {
			println!("LOCKING TX");
			api_impl::owner::tx_lock_outputs(&mut **w, (&mask1).as_ref(), &slate).unwrap();
		}
		println!("RECEIPIENT SLATE");
		println!("{}", serde_json::to_string_pretty(&slate).unwrap());
		if finalize_tx {
			slate = api_impl::owner::finalize_tx(&mut **w, (&mask1).as_ref(), &slate).unwrap();
			error!("FINALIZED TX SLATE");
			println!("{}", serde_json::to_string_pretty(&slate).unwrap());
		}
		slate_outer = slate;
	}

	if payment_proof {
		api_impl::owner::post_tx(&client1, slate_outer.tx_or_err().unwrap(), true).unwrap();
	}

	if perform_tx && lock_tx && finalize_tx {
		// mine to move the chain on
		let _ = test_framework::award_blocks_to_wallet(
			&chain,
			wallet1.clone(),
			(&mask1).as_ref(),
			3 as usize,
			false,
		);
	}

	let mut api_owner = Owner::new(wallet1, None);
	api_owner.doctest_mode = true;
	let owner_api = &api_owner as &dyn OwnerRpc;
	let res = owner_api.handle_request(request).as_option();
	let _ = fs::remove_dir_all(test_dir);
	Ok(res)
}

#[doc(hidden)]
#[macro_export]
macro_rules! doctest_helper_json_rpc_owner_assert_response {
	($request:expr, $expected_response:expr, $blocks_to_mine:expr, $perform_tx:expr, $lock_tx:expr, $finalize_tx:expr, $payment_proof:expr) => {
		// create temporary wallet, run jsonrpc request on owner api of wallet, delete wallet, return
		// json response.
		// In order to prevent leaking tempdirs, This function should not panic.

		// These cause LMDB to run out of disk space on CircleCI
		// disable for now on windows
		// TODO: Fix properly
		#[cfg(not(target_os = "windows"))]
			{
			use grin_wallet_api::run_doctest_owner;
			use serde_json;
			use serde_json::Value;
			use tempfile::tempdir;

			let dir = tempdir().map_err(|e| format!("{:#?}", e)).unwrap();
			let dir = dir
				.path()
				.to_str()
				.ok_or("Failed to convert tmpdir path to string.".to_owned())
				.unwrap();

			let request_val: Value = serde_json::from_str($request).unwrap();
			let expected_response: Value = serde_json::from_str($expected_response).unwrap();

			let response = run_doctest_owner(
				request_val,
				dir,
				$blocks_to_mine,
				$perform_tx,
				$lock_tx,
				$finalize_tx,
				$payment_proof,
				)
			.unwrap()
			.unwrap();

			if response != expected_response {
				panic!(
					"(left != right) \nleft: {}\nright: {}",
					serde_json::to_string_pretty(&response).unwrap(),
					serde_json::to_string_pretty(&expected_response).unwrap()
				);
				}
			}
	};
}<|MERGE_RESOLUTION|>--- conflicted
+++ resolved
@@ -396,10 +396,7 @@
 					"amt": "6000000000",
 					"fee": "8000000",
 					"id": "0436430c-2b02-624c-2032-570501212b00",
-<<<<<<< HEAD
-=======
 					"off": "0gKWSQAAAADTApZJAAAAANQClkkAAAAA1QKWSQAAAAA=",
->>>>>>> 9450d2a3
 					"proof": {
 						"raddr": "eD9lKGaXQqmQ4Prwpfyl1bMzDje7uc1cYoaW0Dzk6BA=",
 						"saddr": "Ms3WOSiFT4smKLHc5GJt3N811Wy3z999ZMylgit41NM="
@@ -407,11 +404,7 @@
 					"sigs": [
 						{
 							"nonce": "AxuExVZ7EmRAmV0+1aq6BWXXHhg0YEgZ/5wX9enV3QeP",
-<<<<<<< HEAD
-							"xs": "A0tN8vBVi3PqcqHKXEqyAhfGa74IKQVvynq+doiOk0nu"
-=======
 							"xs": "Ajh4zoRXJ/Ok7HbKPz20s4otBdY2uMNjIQi4V/7WPJbe"
->>>>>>> 9450d2a3
 						}
 					],
 					"sta": "S1",
@@ -455,10 +448,7 @@
 				"Ok": {
 					"amt": "6000000000",
 					"id": "0436430c-2b02-624c-2032-570501212b00",
-<<<<<<< HEAD
-=======
 					"off": "0gKWSQAAAADTApZJAAAAANQClkkAAAAA1QKWSQAAAAA=",
->>>>>>> 9450d2a3
 					"sigs": [
 						{
 							"nonce": "AxuExVZ7EmRAmV0+1aq6BWXXHhg0YEgZ/5wX9enV3QeP",
@@ -495,10 +485,7 @@
 				"slate": {
 					"amt": "6000000000",
 					"id": "0436430c-2b02-624c-2032-570501212b00",
-<<<<<<< HEAD
-=======
 					"off": "QNjHljmHml/Ot7ogVQDjr3a0M8mBzgN/SLj6NuVh8IM=",
->>>>>>> 9450d2a3
 					"sigs": [
 						{
 							"nonce": "AxuExVZ7EmRAmV0+1aq6BWXXHhg0YEgZ/5wX9enV3QeP",
@@ -543,20 +530,12 @@
 				],
 				"fee": "8000000",
 				"id": "0436430c-2b02-624c-2032-570501212b00",
-<<<<<<< HEAD
-				"sigs": [
-					{
-						"nonce": "AxuExVZ7EmRAmV0+1aq6BWXXHhg0YEgZ/5wX9enV3QeP",
-						"part": "jwfd1en1F5z/GUhgNBge12UFuqrVPl2ZQGQSe1bFhBthnUD7am+2BEnvlyeut4LnpbUP2/0tc1tJzMVbR3zTGQ==",
-						"xs": "AwniLyraqbgfUUFLd1uGrNCW4XeU64FZv8/vJ8qkv1yQ"
-=======
 				"off": "CkRYNMTRYXJonCcMMoSQZz8qlEXOyLnKGeS9dhyGDbk=",
 				"sigs": [
 					{
 						"nonce": "AxuExVZ7EmRAmV0+1aq6BWXXHhg0YEgZ/5wX9enV3QeP",
 						"part": "jwfd1en1F5z/GUhgNBge12UFuqrVPl2ZQGQSe1bFhBvxgE9v6OVfVVa72Af++81ysw2Qz3CPjFZEesxjIoJ05g==",
 						"xs": "Ajh4zoRXJ/Ok7HbKPz20s4otBdY2uMNjIQi4V/7WPJbe"
->>>>>>> 9450d2a3
 					}
 				],
 				"sta": "I2",
@@ -637,19 +616,6 @@
 				"ver": "4:2",
 				"id": "0436430c-2b02-624c-2032-570501212b00",
 				"sta": "S2",
-<<<<<<< HEAD
-				"sigs": [
-					{
-						"xs": "Ak+bx4yYTHjW6RbToAdGqjD6EXISTI28DL3ct7SGcZvH",
-						"nonce": "AxuExVZ7EmRAmV0+1aq6BWXXHhg0YEgZ/5wX9enV3QeP",
-						"part": "jwfd1en1F5z/GUhgNBge12UFuqrVPl2ZQGQSe1bFhBupxt1hhcK4GXmXAPoaaSAflsxt+5yiBaDvfDX7gdV9rA=="
-					}
-				],
-				"coms": [
-					{
-						"c": "CZtIz7H4CiNH3ImBhEnmjnajxoF6UyqOnvK0pcz0NjhQ",
-						"p": "KXAc6uJiysd7ebhoyIOikuYebegZK4aO3NEwCwlz2ROWsVas5r1nNAKjA94Q3dil5rfxe6ZVeldKZyvQTMJzqwTtjiyoC6xIM0XA7IQ/UhgUzhMB7JrcOJVqErTZSKzOcSlaT1K83rihyfLWstpdcxJipenAJ275BN+e+NSAAUIM1Z91ovGuXHocfGufFA52E+Uu+eJJ8p+TQLfvuAaZ5GAWQyRhb5j9TN49tSSXyRnpUiL//qy35l3sp+NoqAznE8Gd59pTaXJiKO4zb1vUlFOMEsy//rG5v9X8iQbRxkJFtRbxA/qW2cVpdYN2UsHg+lgD18zxFH2Pkn422nF/eteUcdvhkvX1D4enn8P+Aw26VptjS5LSzzB5k8zlRWM68mOJfNfm6/Tcr7F20HNYvcONA+RaSd+pyMZRfNaNFn/79sO03g4t0hkJy61MRnuE5XAL5HOjmsWcZp18FVxLyrm4Am7qNDHHec0nfkki0rl0Lh9meMvoaew7W370Ey3bbN0Gzyfb6yi+crlJ+ol2EOSOOg14n9Lup1q8l7PcfgDlyLPSTkDG8kESrbcjUriaK+8FmTRTOOnnYgKjxG76Y3CVKyrKQarbrg6jJTGsr82rbdBm12nr9Qz088ClnS1fp5YAoge5QXxiP3atBejMz81AOPlEi8QPEnynwNNy5GB04zT+SfWpVuwAVvTaYB5q+A6xpsSVEFSGnmZbKW2MFPNEyi3F/dXfSjZSU2NloWFa2bQiFlx3v4/mWoNcjgxB4HABTrZu+MUlIE6ZCzo9ZjweQiIbSWiVw3ovDBvwXpEjVAnD/j2JqaedbHhgmrGKRjMRkR9x+je7c7FfzTgUPRQE/SzoEATcf/ic8RFdzAw1zhwb+ZQVhvuVl3DyYYzLcRin"
-=======
 				"off": "pAUskgAAAAGmBSySAAAAAu1WT6tQt1/F6jLOBS/Jvr8=",
 				"sigs": [
 					{
@@ -662,7 +628,6 @@
 				{
 					"c": "CZtIz7H4CiNH3ImBhEnmjnajxoF6UyqOnvK0pcz0NjhQ",
 					"p": "KXAc6uJiysd7ebhoyIOikuYebegZK4aO3NEwCwlz2ROWsVas5r1nNAKjA94Q3dil5rfxe6ZVeldKZyvQTMJzqwTtjiyoC6xIM0XA7IQ/UhgUzhMB7JrcOJVqErTZSKzOcSlaT1K83rihyfLWstpdcxJipenAJ275BN+e+NSAAUIM1Z91ovGuXHocfGufFA52E+Uu+eJJ8p+TQLfvuAaZ5GAWQyRhb5j9TN49tSSXyRnpUiL//qy35l3sp+NoqAznE8Gd59pTaXJiKO4zb1vUlFOMEsy//rG5v9X8iQbRxkJFtRbxA/qW2cVpdYN2UsHg+lgD18zxFH2Pkn422nF/eteUcdvhkvX1D4enn8P+Aw26VptjS5LSzzB5k8zlRWM68mOJfNfm6/Tcr7F20HNYvcONA+RaSd+pyMZRfNaNFn/79sO03g4t0hkJy61MRnuE5XAL5HOjmsWcZp18FVxLyrm4Am7qNDHHec0nfkki0rl0Lh9meMvoaew7W370Ey3bbN0Gzyfb6yi+crlJ+ol2EOSOOg14n9Lup1q8l7PcfgDlyLPSTkDG8kESrbcjUriaK+8FmTRTOOnnYgKjxG76Y3CVKyrKQarbrg6jJTGsr82rbdBm12nr9Qz088ClnS1fp5YAoge5QXxiP3atBejMz81AOPlEi8QPEnynwNNy5GB04zT+SfWpVuwAVvTaYB5q+A6xpsSVEFSGnmZbKW2MFPNEyi3F/dXfSjZSU2NloWFa2bQiFlx3v4/mWoNcjgxB4HABTrZu+MUlIE6ZCzo9ZjweQiIbSWiVw3ovDBvwXpEjVAnD/j2JqaedbHhgmrGKRjMRkR9x+je7c7FfzTgUPRQE/SzoEATcf/ic8RFdzAw1zhwb+ZQVhvuVl3DyYYzLcRin"
->>>>>>> 9450d2a3
 					}
 				]
 			}
@@ -696,19 +661,6 @@
 				],
 				"fee": "7000000",
 				"id": "0436430c-2b02-624c-2032-570501212b00",
-<<<<<<< HEAD
-				"offset": "d202964900000000d302964900000000d402964900000000d502964900000000",
-				"sigs": [
-					{
-						"nonce": "AxuExVZ7EmRAmV0+1aq6BWXXHhg0YEgZ/5wX9enV3QeP",
-						"part": "jwfd1en1F5z/GUhgNBge12UFuqrVPl2ZQGQSe1bFhBupxt1hhcK4GXmXAPoaaSAflsxt+5yiBaDvfDX7gdV9rA==",
-						"xs": "Ak+bx4yYTHjW6RbToAdGqjD6EXISTI28DL3ct7SGcZvH"
-					},
-					{
-						"nonce": "AxuExVZ7EmRAmV0+1aq6BWXXHhg0YEgZ/5wX9enV3QeP",
-						"part": "jwfd1en1F5z/GUhgNBge12UFuqrVPl2ZQGQSe1bFhBs4ZBrvqQei/BwFGx9zICeU//ttQi4yhRalxrLvQek1+A==",
-						"xs": "AzrCFY+gB38IfeYMGdjkMXU7qltjtuFHfwWipucZDUWS"
-=======
 				"off": "dQ2/T9Q7f0z9aNJpilIvP/bmoArZiVsz8exGSTuDe0k=",
 				"sigs": [
 					{
@@ -720,7 +672,6 @@
 						"nonce": "AxuExVZ7EmRAmV0+1aq6BWXXHhg0YEgZ/5wX9enV3QeP",
 						"part": "jwfd1en1F5z/GUhgNBge12UFuqrVPl2ZQGQSe1bFhBva2TTaoX235HfE7tkK/tQNEReJbfjE9YYbYwmpSYeAdA==",
 						"xs": "AwFS0tcuLbp8YIatSaIZ2f8N/g/Zk9yuoi4FjCEAM86T"
->>>>>>> 9450d2a3
 					}
 				],
 				"sta": "S3",
@@ -752,35 +703,6 @@
 				"id": "0436430c-2b02-624c-2032-570501212b00",
 				"sta": "S3",
 				"fee": "7000000",
-<<<<<<< HEAD
-				"offset": "d202964900000000d302964900000000d402964900000000d502964900000000",
-				"sigs": [
-					{
-						"xs": "Ak+bx4yYTHjW6RbToAdGqjD6EXISTI28DL3ct7SGcZvH",
-						"nonce": "AxuExVZ7EmRAmV0+1aq6BWXXHhg0YEgZ/5wX9enV3QeP",
-						"part": "jwfd1en1F5z/GUhgNBge12UFuqrVPl2ZQGQSe1bFhBupxt1hhcK4GXmXAPoaaSAflsxt+5yiBaDvfDX7gdV9rA=="
-					},
-					{
-						"xs": "AzrCFY+gB38IfeYMGdjkMXU7qltjtuFHfwWipucZDUWS",
-						"nonce": "AxuExVZ7EmRAmV0+1aq6BWXXHhg0YEgZ/5wX9enV3QeP",
-						"part": "jwfd1en1F5z/GUhgNBge12UFuqrVPl2ZQGQSe1bFhBs4ZBrvqQei/BwFGx9zICeU//ttQi4yhRalxrLvQek1+A=="
-					}
-				],
-				"coms": [
-					{
-						"f": 1,
-						"c": "CH3zIwTF1K6LKvC8MecAAZ1yKRDvh91O7DGXuAsgfjBF"
-					},
-					{
-						"f": 1,
-						"c": "COHanm3E1ugIpxiy8RCpkd13XWXOWuQIpOHwAqSWGqnn"
-					},
-					{
-						"c": "CZtIz7H4CiNH3ImBhEnmjnajxoF6UyqOnvK0pcz0NjhQ",
-						"p": "KXAc6uJiysd7ebhoyIOikuYebegZK4aO3NEwCwlz2ROWsVas5r1nNAKjA94Q3dil5rfxe6ZVeldKZyvQTMJzqwTtjiyoC6xIM0XA7IQ/UhgUzhMB7JrcOJVqErTZSKzOcSlaT1K83rihyfLWstpdcxJipenAJ275BN+e+NSAAUIM1Z91ovGuXHocfGufFA52E+Uu+eJJ8p+TQLfvuAaZ5GAWQyRhb5j9TN49tSSXyRnpUiL//qy35l3sp+NoqAznE8Gd59pTaXJiKO4zb1vUlFOMEsy//rG5v9X8iQbRxkJFtRbxA/qW2cVpdYN2UsHg+lgD18zxFH2Pkn422nF/eteUcdvhkvX1D4enn8P+Aw26VptjS5LSzzB5k8zlRWM68mOJfNfm6/Tcr7F20HNYvcONA+RaSd+pyMZRfNaNFn/79sO03g4t0hkJy61MRnuE5XAL5HOjmsWcZp18FVxLyrm4Am7qNDHHec0nfkki0rl0Lh9meMvoaew7W370Ey3bbN0Gzyfb6yi+crlJ+ol2EOSOOg14n9Lup1q8l7PcfgDlyLPSTkDG8kESrbcjUriaK+8FmTRTOOnnYgKjxG76Y3CVKyrKQarbrg6jJTGsr82rbdBm12nr9Qz088ClnS1fp5YAoge5QXxiP3atBejMz81AOPlEi8QPEnynwNNy5GB04zT+SfWpVuwAVvTaYB5q+A6xpsSVEFSGnmZbKW2MFPNEyi3F/dXfSjZSU2NloWFa2bQiFlx3v4/mWoNcjgxB4HABTrZu+MUlIE6ZCzo9ZjweQiIbSWiVw3ovDBvwXpEjVAnD/j2JqaedbHhgmrGKRjMRkR9x+je7c7FfzTgUPRQE/SzoEATcf/ic8RFdzAw1zhwb+ZQVhvuVl3DyYYzLcRin"
-					},
-					{
-=======
 				"off": "dQ2/T9Q7f0z9aNJpilIvP/bmoArZiVsz8exGSTuDe0k=",
 					"sigs": [
 						{
@@ -808,7 +730,6 @@
 						"p": "KXAc6uJiysd7ebhoyIOikuYebegZK4aO3NEwCwlz2ROWsVas5r1nNAKjA94Q3dil5rfxe6ZVeldKZyvQTMJzqwTtjiyoC6xIM0XA7IQ/UhgUzhMB7JrcOJVqErTZSKzOcSlaT1K83rihyfLWstpdcxJipenAJ275BN+e+NSAAUIM1Z91ovGuXHocfGufFA52E+Uu+eJJ8p+TQLfvuAaZ5GAWQyRhb5j9TN49tSSXyRnpUiL//qy35l3sp+NoqAznE8Gd59pTaXJiKO4zb1vUlFOMEsy//rG5v9X8iQbRxkJFtRbxA/qW2cVpdYN2UsHg+lgD18zxFH2Pkn422nF/eteUcdvhkvX1D4enn8P+Aw26VptjS5LSzzB5k8zlRWM68mOJfNfm6/Tcr7F20HNYvcONA+RaSd+pyMZRfNaNFn/79sO03g4t0hkJy61MRnuE5XAL5HOjmsWcZp18FVxLyrm4Am7qNDHHec0nfkki0rl0Lh9meMvoaew7W370Ey3bbN0Gzyfb6yi+crlJ+ol2EOSOOg14n9Lup1q8l7PcfgDlyLPSTkDG8kESrbcjUriaK+8FmTRTOOnnYgKjxG76Y3CVKyrKQarbrg6jJTGsr82rbdBm12nr9Qz088ClnS1fp5YAoge5QXxiP3atBejMz81AOPlEi8QPEnynwNNy5GB04zT+SfWpVuwAVvTaYB5q+A6xpsSVEFSGnmZbKW2MFPNEyi3F/dXfSjZSU2NloWFa2bQiFlx3v4/mWoNcjgxB4HABTrZu+MUlIE6ZCzo9ZjweQiIbSWiVw3ovDBvwXpEjVAnD/j2JqaedbHhgmrGKRjMRkR9x+je7c7FfzTgUPRQE/SzoEATcf/ic8RFdzAw1zhwb+ZQVhvuVl3DyYYzLcRin"
 					},
 					{
->>>>>>> 9450d2a3
 						"c": "CBInbMeI5ocGEiltkmy6nw57mBBnBxC1pubxugBtOVd0",
 						"p": "KEufkZlBHGu/cifq4VzJ+n7TBTSvPs/4Ww0BbaMpyuHx7fefAUJkNMuQr8wvCh+yluXFGpG15XofAjD9pPjFlQ55hvo3m5nWS2A5qGzH414EC6GSt4EEOVmFEmjKmHSpGIBeqVjIT3/ujTq0Ji8DL1o/hA683Sc7Kb6BARTm6GqVnY5MCAVy4+8knt1q1oUD7DvESGVIUg6id1pBrqZ6rJmUX86eendp1x+JOtfw0BCGkva2hSMSyub5hXBjBVvaWdzlIZJ8cAQLgCakG2UXyuChyUfKJEmEpcCt98ZIOwk5NGxI9hysN9UB9GocWHi2fO4NByP07q3J9dce1enzO0KUtY0+vu/qoT8gNXWZvlSc4Y5uLrHVDhI1zMQOyRhMaKYjdBpyOM5pqjodJRVrO36zj91vvlRzl5/u4zF98nnGDUiiiYJqpMdtvOJNUmiQ1Obi+D6A9nShJI/B3AN9mCAJASrhEz9eFYrmza2xjI1T5KiuVZXHWHgsZ6oMIPFG1SCFz0WjV5TOxFcCgw+JUqaXRHGPvm/g09pm40jdNHOgrO1wgPv1SUw+fhQZFvOxNbMyd/mY/Nms+8qHCYFIZumDil3NpMKUIs8VcpPm/CzMLSVCNReEO9jiHGHO1yMSwLSIFMMSAhsNMVmNI4mwsym6oRaZIqTDQXPdX1QFRb5QZqDykfGocOGq/5TBnwqFUlSIKheYS67aCOjq1T0VY+nuS8NnQnic7086sVgFTX3f4qKze1qKML6E/335p9dYqbdnUaNiIFdyGj7FuHNYLQyRzR/rvBU2YnOYVOoVyZAwI8GTxrV2i1VIQQj4l83EfROpCIsyVY5X8S9YB2aGScmaF7UZBRJzQOi0nEJ3Xxs8qwct+tM9M8weS6WWTXKO0KkF"
 					}
